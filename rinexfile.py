#!/usr/bin/env python3
# -*- coding: utf-8 -*-
"""
Class
2022-02-01 Félix Léger - felixleger@gmail.com & sakic@ipgp.fr
"""

import os
import re
import hatanaka
import numpy as np
from pathlib import Path
from datetime import datetime, timedelta
import matplotlib.pyplot as plt


# Create a logger object.
import logging
logger = logging.getLogger(__name__)

# *****************************************************************************
# class definition
class RinexFile:
    """
    Will store a compressed rinex file content in a file-like list of strings
    using the hatanaka library.
    Will then provide methods to modifiy the file's header.
    The method to get the sample rate will read the whole file and will set as
    unknow sample rate files that have more than 10% of non-nominam sample rate.
    The method to get the file duration is based on reading the file name and
    not the data.
    A method to write the file in selected compression is also available.
    The get_metadata method permits to have a printable string of all file's metadata.
    """

    def __init__(self, rinexfile, force_rnx_load=False):

        self.path = rinexfile
        self.rinex_data, self.status = self._load_rinex_data(force_rnx_load=force_rnx_load)
        self.name_conv = self._get_naming_convention()
        self.size = self._get_size()
        self.compression, self.hatanka_input = self._get_compression()
        self.filename = self._get_filename()
        
        #### site is an internal attribute, always 9char 
        # (filled with 00XXX in nothing else is provided)
        # it is accessible wit get_site()
        self._site = self._get_site_from_filename(False,False)
        
        self.version = self._get_version()
        self.start_date, self.end_date = self._get_dates()
        self.sample_rate_string, self.sample_rate_numeric = self._get_sample_rate(plot=False)
        #self.file_period, self.session = self._get_file_period_from_filename()
        self.file_period, self.session = self._get_file_period_from_data()
        self.sat_system = self._get_sat_system()

    def __str__(self):
        """
        Defnies a print method for the rinex file object. Will print all the
        header, plus 20 lines of data, plus the number of not printed lines.
        """
        if self.rinex_data == None:
            return ''

        # We get header
        end_of_header_idx = search_idx_value(
            self.rinex_data, 'END OF HEADER') + 1
        str_RinexFile = self.rinex_data[0:end_of_header_idx]
        # We add 20 lines of data
        str_RinexFile.extend(
            self.rinex_data[end_of_header_idx:end_of_header_idx + 20])
        # We add a line that contains the number of lines not to be printed
        lengh = len(self.rinex_data) - len(str_RinexFile) - 20
        cutted_lines_rep = ' ' * 20 + \
            '[' + \
            '{} lines hidden'.format(lengh).center(40, '.') + ']' + ' ' * 20
        str_RinexFile.append(cutted_lines_rep)

        return '\n'.join(str_RinexFile)
    
# *****************************************************************************
#### Main methods

    def get_metadata(self):
        """
        Returns a printable, with carriage-return, string of metadata lines from
        the header, and a python dict of the same information.
        """

        #if self.status not in [0, 2]:
        #    return None

        if self.status:
            return None

        metadata = {}

        metadata_lines = [
            'RINEX VERSION / TYPE',
            'MARKER NAME',
            'MARKER NUMBER',
            'OBSERVER / AGENCY',
            'REC # / TYPE / VERS',
            'ANT # / TYPE',
            'APPROX POSITION XYZ',
            'ANTENNA: DELTA H/E/N',
            'TIME OF FIRST OBS'
        ]

        for kw in metadata_lines:
            for line in self.rinex_data:
                if kw in line:
                    metadata[kw] = line
                    break

        if not'MARKER NUMBER' in metadata:
            metadata['MARKER NUMBER'] = ''

        metadata_parsed = {
            'File': self.path,
            'File size (bytes)': self.size,
            'Rinex version': metadata['RINEX VERSION / TYPE'][0:9].strip(),
            'Sample rate': self.sample_rate_string,
            'File period': self.file_period,
            'Observable type': metadata['RINEX VERSION / TYPE'][40:60].strip(),
            'Marker name': metadata['MARKER NAME'][0:60].strip(),
            'Marker number': metadata['MARKER NUMBER'][0:60].strip(),
            'Operator': metadata['OBSERVER / AGENCY'][0:20].strip(),
            'Agency': metadata['OBSERVER / AGENCY'][20:40].strip(),
            'Receiver serial': metadata['REC # / TYPE / VERS'][0:20].strip(),
            'Receiver type': metadata['REC # / TYPE / VERS'][20:40].strip(),
            'Receiver firmware version': metadata['REC # / TYPE / VERS'][40:60].strip(),
            'Antenna serial': metadata['ANT # / TYPE'][0:20].strip(),
            'Antenna type': metadata['ANT # / TYPE'][20:40].strip(),
            'Antenna position (XYZ)': '{:14} {:14} {:14}'.format(metadata['APPROX POSITION XYZ'][0:14].strip(),
                                                                 metadata['APPROX POSITION XYZ'][14:28].strip(
            ),
                metadata['APPROX POSITION XYZ'][28:42].strip()),
            'Antenna delta (H/E/N)':  '{:14} {:14} {:14}'.format(metadata['ANTENNA: DELTA H/E/N'][0:14].strip(),
                                                                 metadata['ANTENNA: DELTA H/E/N'][14:28].strip(
            ),
                metadata['ANTENNA: DELTA H/E/N'][28:42].strip())
        }

        metadata_parsed['Start date and time'] = self.start_date
        metadata_parsed['Final date and time'] = self.end_date

        metadata_string = '\n'.join(['{:29} : {}'.format(
            key, value) for key, value in metadata_parsed.items()])

        metadata_string = '\n' + metadata_string + '\n'

        return metadata_string, metadata_parsed

    
    def get_site(self,
                 lower_case=True, 
                 only_4char=False,
                 no_country_then_4char=False):
        """
        get the site of the Rinex Object
        if no_country_then_4char = True, the return site code
        falls back to a 4-char code, if no monum/country is provided 
        (i.e. the 9char code ends with 00XXX)
        if no_country_then_4char = False, 00XXX will remain
        """
        
        site_out = self._site
        
        if lower_case:
            site_out = site_out.lower()
        else:
            site_out = site_out.upper()
            
        if only_4char or (no_country_then_4char and site_out[-3:] == "XXX"):
            site_out = site_out[0:4]
            
        return site_out
        
        
    def set_site(self, site_4or9char, monum=None, country=None):
        """
        set site for a Rinex Object
        monum and country overrides the ones given if site_4or9char
        is 9 char. long
        """
        
        if len(site_4or9char) not in (4,9):
            logger.error("given site is not 4 nor 9 char. long!")
            return None
                    
        if len(site_4or9char) == 4:
            if not monum:
                monum = "00"
            if not country:
                country = "XXX"
            self._site = site_4or9char + monum + country
        else:
            if not monum:
                monum = site_4or9char[4:6]
            if not country:
                country = site_4or9char[6:]
            self._site = site_4or9char + monum + country
            
        return None

        
    
    def get_longname(self, 
                     data_source="R",
                     obs_type='O',
                     ext='auto',
                     compression='auto',
                     inplace_set=False):
        """
        generate the long RINEX filename
        can be stored directly as filename attribute with inplace = True

        ext :
            'auto' (based on the RinexFile attribute) or manual : 'rnx' or 'crx'
            is given without dot as 1st character

        compression :
            'auto' (based on the RinexFile attribute) or manual : 'Z', 'gz', etc...
            is given without dot as 1st character
        """

        if ext == "auto" and self.hatanka_input:
            ext = 'crx'
        elif ext == "auto" and not self.hatanka_input:
            ext = 'rnx'
        else:
            ext = 'rnx'

        ext = '.' + ext

        if compression == 'auto' and self.compression:
            compression = '.' + self.compression
        elif compression == 'auto' and not self.compression:
            compression = ''
        elif compression != "":  # when a manual compression arg is given, and is not void
            compression = '.' + compression
        else:
            compression = ''

        if self.file_period == '01D':
            if self.session:
                timeformat = '%Y%j%H%M'
            else:
                timeformat = '%Y%j0000'  # Start of the day
        else:
            timeformat = '%Y%j%H00'  # Start of the hour

        
        longname = '_'.join((self.get_site(False,False),
                             data_source,
                             self.start_date.strftime(timeformat),
                             self.file_period,
                             self.sample_rate_string,
                             self.sat_system + obs_type + ext + compression))

        if inplace_set:
            self.filename = longname
            self.name_conv = "LONG"

        return longname

    def get_shortname(self,
                      file_type='auto',
                      compression='auto',
                      inplace_set=False):
        """
        generate the short RINEX filename
        can be stored directly as filename attribute with inplace = True

        file_type :
            'auto' (based on the RinexFile attribute) or manual : 'o', 'd' etc...

        compression :
            'auto' (based on the RinexFile attribute) or manual : 'Z', 'gz', etc...
            is given without dot as 1st character
        """

        if file_type == 'auto' and self.hatanka_input:
            file_type = 'd'
        elif file_type == 'auto' and not self.hatanka_input:
            file_type = 'o'

        if compression == 'auto':
            compression = self.compression

        if compression != "":
            compression = '.' + compression

        if self.file_period == '01D':
            timeformat = '%j0.%y' + file_type + compression
        else:
            Alphabet = list(map(chr, range(97, 123)))
            timeformat = '%j' + \
                Alphabet[self.start_date.hour] + \
                '.%y' + file_type + compression

        shortname = self.get_site(True,True) + self.start_date.strftime(timeformat)

        if inplace_set:
            self.filename = shortname
            self.name_conv = "SHORT"

        return shortname
    
    
# *****************************************************************************
### internal methods

    def _load_rinex_data(self,force_rnx_load=False):
        """
        Load the uncompressed rinex data into a list var using hatanaka library.
        Will return a table of lines of the uncompressed file, a 'name_conv' var
        that indicates if the file is named with the SHORT NAME convention or the
        LONG NAME convetion, and a status. Status 0 is OK. The other ones
        corresponds to the errors codes raised by rinexarchive and by rinexmod.
        01 - The specified file does not exists
        02 - Not an observation Rinex file
        03 - Invalid  or empty Zip file
        04 - Invalid Compressed Rinex file
        """

        # Checking if existing file
        if not os.path.isfile(self.path):
            rinex_data = None
            status = "01 - The specified file does not exists"
        else:
            try:
                rinex_data = hatanaka.decompress(self.path).decode('utf-8')
                rinex_data = rinex_data.split('\n')
                status = None
    
            except ValueError:
                rinex_data = None
                status = '03 - Invalid or empty compressed file'
    
            except hatanaka.hatanaka.HatanakaException:
                rinex_data = None
                status = '04 - Invalid Compressed RINEX file'       
            
            bool_l1_obs = "OBSERVATION DATA" in rinex_data[0]
            bool_l1_crx = "COMPACT RINEX FORMAT" in rinex_data[0]
            
            if not force_rnx_load and not (bool_l1_obs or bool_l1_crx) :
                logger.warning("File's 1st line does not match an Observation RINEX: " +
                      os.path.basename(self.path))
                logger.warning("try to force the loading with force_rnx_load = True")
                rinex_data = None
                status = '02 - Not an observation RINEX file'
            
        if status:
            logger.warning(status)
    
        return rinex_data, status
    

    def _get_naming_convention(self):
        # Daily or hourly, hatanaka or not, gz or Z compressed file
        pattern_shortname = re.compile(
            '....[0-9]{3}(\d|\D)\.[0-9]{2}(o|d)(|\.(Z|gz))')
        pattern_longname = re.compile(
            '.{4}[0-9]{2}.{3}_(R|S|U)_[0-9]{11}_([0-9]{2}\w)_[0-9]{2}\w_\w{2}\.\w{3}(\.gz|)')
        # GFZ's DataCenter internal naming convention (here it is equivalent to a longname)
        pattern_longname_gfz = re.compile(
            '.{4}[0-9]{2}.{3}_[0-9]{8}_.{3}_.{3}_.{2}_[0-9]{8}_[0-9]{6}_[0-9]{2}\w_[0-9]{2}\w_[A-Z]*\.\w{3}(\.gz)?')

        if pattern_shortname.match(os.path.basename(self.path)):
            name_conv = 'SHORT'
        elif pattern_longname.match(os.path.basename(self.path)):
            name_conv = 'LONG'
        elif pattern_longname_gfz.match(os.path.basename(self.path)):
            name_conv = 'LONGGFZ'
        else:  
            name_conv = 'UNKNOWN'
            
        return name_conv
    

    def _get_size(self):
        """ Get RINEX file size """

        if self.status:
            return 0

        size = os.path.getsize(self.path)

        return size

    def _get_compression(self):
        """
        get the compression type in a 2-tuple: (compress,hatanaka)
        compress is None or a string: gz, Z, 7z
        hatanaka is a bool
        """

        basename = os.path.basename(self.path)

        # find compress value
        if basename.lower().endswith('z'):
            compress = os.path.splitext(basename)[1][1:]
        else:
            compress = None

        # find hatanaka value
        if self.name_conv == "SHORT":

            if compress:
                type_letter = basename.split('.')[-2][-1]
            else:
                type_letter = basename[-1]

            if type_letter == "d":
                hatanaka = True
            else:
                hatanaka = False

        else:  # LONG name
            if compress:
                type_ext = basename.split('.')[-2][-3:]
            else:
                type_ext = basename[-3:]

            if type_ext == "crx":
                hatanaka = True
            else:
                hatanaka = False

        return compress, hatanaka

    def _get_filename(self):
        """ Get filename WITHOUT its compression extension """

        if self.status:
            return None

        if not self.compression:
            filename = os.path.basename(self.path)
        else:
            basename = os.path.splitext(os.path.basename(self.path))
            filename = basename[0]

        return filename

    def _get_version(self):
        """ Get RINEX version """

        if self.status:
            return ''

        version_header_idx = search_idx_value(
            self.rinex_data, 'RINEX VERSION / TYPE')
        version_header = self.rinex_data[version_header_idx]
        # Parse line
        rinex_ver_meta = version_header[0:9].strip()

        return rinex_ver_meta

    def _get_dates(self):
        """ Getting start and end date from rinex file.
        Start date cames from TIME OF FIRST OBS file's header.
        In RINEX3, there's a TIME OF LAST OBS in the heder but it's not available
        in RINEX2, so we search for the date of the last observation directly in
        the data.
        """

        if self.status:
            return None, None

        # Getting start date
        start_meta = 'TIME OF FIRST OBS'

        for line in self.rinex_data:
            if re.search(start_meta, line):
                start_meta = line
                break
        # If not found
        if start_meta == 'TIME OF FIRST OBS':
            return None, None

        start_meta = start_meta.split()
        start_meta = datetime.strptime(
            ' '.join(start_meta[0:6]), '%Y %m %d %H %M %S.%f0')

        # Getting end date
        if self.version[0] == '3':
            # Pattern of an observation line containing a date
            ## date_pattern = re.compile('> (\d{4}) (\d{2}) (\d{2}) (\d{2}) (\d{2}) ((?: |\d)\d.\d{4})')
            date_pattern = re.compile(
                '> (\d{4}) (\d{2}| \d) (\d{2}| \d) (\d{2}| \d) (\d{2}| \d) ((?: |\d)\d.\d{4})')
            # Searching the last one of the file
            for line in reversed(self.rinex_data):
                m = re.search(date_pattern, line)
                if m:
                    break

        elif self.version[0] == '2':
            # Pattern of an observation line containing a date
            date_pattern = re.compile(
                ' (\d{2}) ((?: |\d)\d{1}) ((?: |\d)\d{1}) ((?: |\d)\d{1}) ((?: |\d)\d{1}) ((?: |\d)\d{1}.\d{4})')
            # Searching the last one of the file
            for line in reversed(self.rinex_data):
                m = re.search(date_pattern, line)
                if m:
                    break

        if not m: ### No end Date Found
            return start_meta, None

        else:
            # Getting end date
            if self.version[0] == '3':
                year = m.group(1)
            elif self.version[0] == '2':
                year = '20' + m.group(1)
                
            # Building a date string
            end_meta = year + ' ' + m.group(2) + ' ' + m.group(3) + ' ' + \
                m.group(4) + ' ' + m.group(5) + ' ' + m.group(6)
    
            end_meta = datetime.strptime(end_meta, '%Y %m %d %H %M %S.%f')
    
            return start_meta, end_meta

    def _get_sample_rate(self, plot=False):
        """
        Getting sample rate from rinex file.
        The method returns 2 outputs: a str sample rate for the RINEX filenames, and the float value
        We get all the samples dates and get intervals. We then remove 0 ones (due to potential double samples).
        Then, we set the most frequent value as sample rate, and if more than 10% of the intervals are different
        from this sample rate, we set the sample rate as unknown (XXU).
        If there is not enought samples to compute an interval (less than two samples), we raise an error
        with error code 5. If there is only two samples, i.e. one interval, we set the sample rate to
        unknown because we can not compute a most frequent interval.
        We then round the obtained value and translate it to a rinex 3 longname compliant format.
        If plot is set to True, will plot the samples intervals.
        """

        if self.status:
            return None, None

        # Removing this test on INTERVAL header line because not reliable (at least in IPGP data set)
        # sr_meta = 'INTERVAL'
        #
        # for line in self.rinex_data:
        #     if re.search(sr_meta, line):
        #         sr_meta = line
        #         break
        # # If not found
        # if sr_meta != 'INTERVAL':
        #
        #     return sr_meta

        # Date lines pattern
        if self.version[0] == '3':
            # Pattern of an observation line containing a date - RINEX 3
            #date_pattern = re.compile('> (\d{4}) (\d{2}) (\d{2}) (\d{2}) (\d{2}) ((?: |\d)\d.\d{4})')
            date_pattern = re.compile(
                '> (\d{4}) (\d{2}| \d) (\d{2}| \d) (\d{2}| \d) (\d{2}| \d) ((?: |\d)\d.\d{4})')
            year_prefix = ""  # Prefix of year for date formatting

        elif self.version[0] == '2':
            # Pattern of an observation line containing a date - RINEX 2
            date_pattern = re.compile(
                ' (\d{2}) ((?: |\d)\d{1}) ((?: |\d)\d{1}) ((?: |\d)\d{1}) ((?: |\d)\d{1}) ((?: |\d)\d{1}.\d{4})')
            year_prefix = "20"  # Prefix of year for date formatting

        Samples_stack = []

        for line in self.rinex_data:  # We get all the epochs dates
            if re.search(date_pattern, line):
                Samples_stack.append(re.search(date_pattern, line))

        # If less than 2 samples, can't get a sample rate
        if len(Samples_stack) < 2:
            self.status = '05 - Less than two epochs in the file'
            logger.error("_get_sample_rate: less than 2 samples found, can't get a sample rate %s", Samples_stack)
            return None, None

        # Building a date string
        def date_conv(sample):
            date = year_prefix + sample.group(1) + ' ' + sample.group(2) + ' ' + sample.group(3) + ' ' + \
                sample.group(4) + ' ' + sample.group(5) + ' ' + sample.group(6)

            date = datetime.strptime(date, '%Y %m %d %H %M %S.%f')
            return date

        # Format dates to datetime
        Samples_stack = [date_conv(d) for d in Samples_stack]
        Samples_rate_diff = np.diff(Samples_stack)  # Getting intervals
        # Converting timedelta to seconds and removing 0 values (potential doubles in epochs)
        Samples_rate_diff = [diff.total_seconds(
        ) for diff in Samples_rate_diff if diff != timedelta(seconds=0)]

        # If less than one interval after removing 0 values, can't get a sample rate
        if len(Samples_rate_diff) < 1:
            self.status = '05 - Less than two epochs in the file'
            logger.error(" _get_sample_rate: less than one interval after removing 0 values %s", Samples_rate_diff)
            return None, None

        # If less than 2 intervals, can't compare intervals
        if len(Samples_rate_diff) < 2:
            return 'XXU', 0.

        # Most frequent
        sample_rate_num = max(set(Samples_rate_diff),
                              key=Samples_rate_diff.count)

        # Counting the intervals that are not equal to the most frequent
        num_bad_sp = len(
            [diff for diff in Samples_rate_diff if diff != sample_rate_num])

        non_nominal_interval_percent = num_bad_sp / len(Samples_rate_diff)

        if plot:
            print('{:29} : {}'.format('Sample intervals not nominals',
                  str(non_nominal_interval_percent * 100) + ' %'))
            plt.plot(Samples_rate_diff)
            plt.show()

        if non_nominal_interval_percent > 0.1:  # Don't set sample rate to files
            # That have more that 10% of non
            # nominal sample rate
            return 'XXU', 0.

        # Format of sample rate from RINEX3 specs : RINEX Long Filenames
        # We round samples rates to avoid leap-seconds related problems
        if sample_rate_num <= 0.0001:
            # XXU – Unspecified
            sample_rate_str = 'XXU'
        elif sample_rate_num <= 0.01:
            # XXC – 100 Hertz
            sample_rate_num = round(sample_rate_num, 4)
            sample_rate_str = (
                str(int(1 / (100 * sample_rate_num))) + 'C').rjust(3, '0')
        elif sample_rate_num < 1:
            # XXZ – Hertz
            sample_rate_num = round(sample_rate_num, 2)
            sample_rate_str = (
                str(int(1 / sample_rate_num)) + 'Z').rjust(3, '0')
        elif sample_rate_num < 60:
            # XXS – Seconds
            sample_rate_num = round(sample_rate_num, 0)
            sample_rate_str = (str(int(sample_rate_num)) + 'S').rjust(3, '0')
        elif sample_rate_num < 3600:
            # XXM – Minutes
            sample_rate_num = round(sample_rate_num, 0)
            sample_rate_str = (
                str(int(sample_rate_num / 60)) + 'M').rjust(3, '0')
        elif sample_rate_num < 86400:
            # XXH – Hours
            sample_rate_num = round(sample_rate_num, 0)
            sample_rate_str = (
                str(int(sample_rate_num / 3600)) + 'H').rjust(3, '0')
        elif sample_rate_num <= 8553600:
            # XXD – Days
            sample_rate_num = round(sample_rate_num, 0)
            sample_rate_str = (
                str(int(sample_rate_num / 86400)) + 'D').rjust(3, '0')
        else:
            # XXU – Unspecified
            sample_rate_str = 'XXU'

        return sample_rate_str, sample_rate_num

    def _get_file_period_from_filename(self):
        """
        Get the file period from the file's name.
        In long name convention, gets it striaght from the file name.
        In short name convention, traduces digit to '01H' and '0' to 01D
        """

        if self.status:
            return None, None

        session = False

        if self.name_conv == 'SHORT':
            file_period = self.filename[7:8]
            if file_period.isdigit():
                if file_period != '0':
                    session = True
                # 01D–1 Day
                file_period = '01D'
            elif file_period.isalpha():
                # 01H–1 Hour
                file_period = '01H'
            else:
                # 00U-Unspecified
                file_period = '00U'

        elif self.name_conv == 'LONG':
            file_period = self.filename[24:27]

        elif self.name_conv == 'LONGGFZ':
            file_period = self.filename[46:49]
        else:
            # 00U-Unspecified
            file_period = '00U'

        return file_period, session
    
    
    def _get_file_period_from_data(self):
        """
        Get the file period from the data themselves.
        
        NB: this method respects the IGS convention and thus uses NOMINAL 
        period
        """
        
        rndtup = lambda x: round_time(x,timedelta(minutes=60),"up")
        rndtdown = lambda x: round_time(x,timedelta(minutes=60),"down")
        delta = rndtup(self.end_date) - rndtdown(self.start_date)
        
        if delta <= timedelta(seconds=3600):
            file_period = '01H'
            session = True
        elif timedelta(seconds=3600) < delta and delta <= timedelta(seconds=86400):
            file_period = '01D'
            session = False
        else:
            file_period = '00U'
            session = False
            
        return file_period, session

    def _get_sat_system(self):
        """ Parse RINEX VERSION / TYPE line to get observable type """

        if self.status:
            return None

        # Identify line that contains RINEX VERSION / TYPE
        sat_system_header_idx = search_idx_value(
            self.rinex_data, 'RINEX VERSION / TYPE')
        sat_system_meta = self.rinex_data[sat_system_header_idx]
        # Parse line
        sat_system = sat_system_meta[40:41]

        return sat_system

    def _get_site_from_filename(self, lower_case=True, only_4char=False):
        """ Getting site name from the filename """
        
        if self.status:
            return None
            
        if self.name_conv in ("LONG","LONGGFZ"):
            site_out = self.filename[:9]
        else:
            site_out = self.filename[:4] + '00' + 'XXX'
            
        if only_4char:
            site_out = site_out[:9]  

        if lower_case:
            return site_out.lower()
        else:
            return site_out.upper()
        
        
    def _get_site_from_header(self):
        """ Getting site name from the MARKER NAME line in rinex file's header """

        if self.status:
            return ''

        site_meta = 'MARKER NAME'

        for line in self.rinex_data:
            if re.search(site_meta, line):
                site_meta = line
                break

        if site_meta == 'MARKER NAME':
            return None

        site_meta = site_meta.split(' ')[0].upper()

        return site_meta
         


    
### ***************************************************************************
### mod methods. change the content of the RINEX header

    def mod_marker(self, marker_inp, number_inp=None):

        if self.status:
            return

        if not marker_inp:
            return

        # Identify line that contains MARKER NAME
        marker_name_header_idx = search_idx_value(
            self.rinex_data, 'MARKER NAME')
        # Edit line
        new_line = '{}'.format(marker_inp.ljust(60)) + 'MARKER NAME'
        if marker_name_header_idx:
            #marker_name_meta = self.rinex_data[marker_name_header_idx]
            # Set line
            self.rinex_data[marker_name_header_idx] = new_line
        else:
            pgm_header_idx = search_idx_value(
                self.rinex_data, 'PGM / RUN BY / DATE')
            self.rinex_data.insert(pgm_header_idx, new_line)

        if number_inp:
            # Identify line that contains MARKER NUMBER
            ## marker_number_header_idx = next((i for i, e in enumerate(self.rinex_data) if 'MARKER NUMBER' in e), None)
            marker_number_header_idx = search_idx_value(
                self.rinex_data, 'MARKER NUMBER')
            # Edit line
            new_line = '{}'.format(number_inp.ljust(60)) + 'MARKER NUMBER'
            if marker_number_header_idx:  # The line exsits
                # Set line
                self.rinex_data[marker_number_header_idx] = new_line
            else:  # The line does not exsits
                # Set line
                self.rinex_data.insert(marker_name_header_idx+1, new_line)

        return

    def mod_receiver(self, serial=None, type=None, firmware=None):

        if self.status:
            return

        if not any([serial, type, firmware]):
            return

        # Identify line that contains REC # / TYPE / VERS
        receiver_header_idx = search_idx_value(
            self.rinex_data, 'REC # / TYPE / VERS')
        receiver_meta = self.rinex_data[receiver_header_idx]
        # Parse line
        serial_meta = receiver_meta[0:20]
        type_meta = receiver_meta[20:40]
        firmware_meta = receiver_meta[40:60]
        label = receiver_meta[60:]
        # Edit line
        if serial:
            serial_meta = serial[:20].ljust(20)
        if type:
            type_meta = type[:20].ljust(20)
        if firmware:
            firmware_meta = firmware[:20].ljust(20)
        new_line = serial_meta + type_meta + firmware_meta + label
        # Set line
        self.rinex_data[receiver_header_idx] = new_line

        return

    def mod_antenna(self, serial=None, type=None):

        if self.status:
            return

        if not any([serial, type]):
            return

        # Identify line that contains ANT # / TYPE
        antenna_header_idx = search_idx_value(self.rinex_data, 'ANT # / TYPE')
        antenna_meta = self.rinex_data[antenna_header_idx]
        # Parse line
        serial_meta = antenna_meta[0:20]
        type_meta = antenna_meta[20:40]
        label = antenna_meta[60:]
        # Edit line
        if serial:
            serial_meta = serial[:20].ljust(20)
        if type:
            type_meta = type[:20].ljust(20)
        new_line = serial_meta + type_meta + ' ' * 20 + label
        # Set line
        self.rinex_data[antenna_header_idx] = new_line

        return

    def mod_interval(self, sample_rate_input=None):

        if self.status:
            return

        if not any([sample_rate_input]):
            return

        # Identify line that contains INTERVAL
        line_exists = False
        idx = -1
        for e in self.rinex_data:
            idx += 1
            if "INTERVAL" in e:
                line_exists = True
                interval_idx = idx
                break
            elif 'TIME OF FIRST OBS' in e:
                interval_idx = idx
            elif "END OF HEADER" in e:
                break
            else:
                continue

        if line_exists:
            #interval_idx = next(i for i, e in enumerate(self.rinex_data) if 'INTERVAL' in e)
            interval_meta = self.rinex_data[interval_idx]
            label = interval_meta[60:]
        else:
            #interval_idx = next(i for i, e in enumerate(self.rinex_data) if 'TIME OF FIRST OBS' in e)
            label = "INTERVAL"

        # Parse line
        sample_rate_meta = "{:10.3f}".format(float(sample_rate_input))

        new_line = sample_rate_meta + ' ' * 50 + label

        # Set line
        if line_exists:
            self.rinex_data[interval_idx] = new_line
        else:
            self.rinex_data.insert(interval_idx, new_line)

        return

    def mod_antenna_pos(self, X=None, Y=None, Z=None):

        if self.status:
            return

        if not any([X, Y, Z]):
            return

        # Identify line that contains APPROX POSITION XYZ
        antenna_pos_header_idx = search_idx_value(
            self.rinex_data, 'APPROX POSITION XYZ')
        antenna_pos_meta = self.rinex_data[antenna_pos_header_idx]
        # Parse line
        X_meta = antenna_pos_meta[0:14]
        Y_meta = antenna_pos_meta[14:28]
        Z_meta = antenna_pos_meta[28:42]
        label = antenna_pos_meta[60:]
        # Edit line
        if X:  # Format as 14.4 float. Set to zero if too large but should not happen
            X_meta = '{:14.4f}'.format(float(X))
            if len(X_meta) > 14:
                X_meta = '{:14.4f}'.format(float('0'))
        if Y:
            Y_meta = '{:14.4f}'.format(float(Y))
            if len(Y_meta) > 14:
                Y_meta = '{:14.4f}'.format(float('0'))
        if Z:
            Z_meta = '{:14.4f}'.format(float(Z))
            if len(Z_meta) > 14:
                Z_meta = '{:14.4f}'.format(float('0'))
        new_line = X_meta + Y_meta + Z_meta + ' ' * 18 + label
        # Set line
        self.rinex_data[antenna_pos_header_idx] = new_line

        return

    def mod_antenna_delta(self, H=None, E=None, N=None):

        if self.status:
            return

        if not any([H, E, N]):
            return

        # Identify line that contains ANTENNA: DELTA H/E/N
        antenna_delta_header_idx = search_idx_value(
            self.rinex_data, 'ANTENNA: DELTA H/E/N')
        antenna_delta_meta = self.rinex_data[antenna_delta_header_idx]
        # Parse line
        H_meta = antenna_delta_meta[0:14]
        E_meta = antenna_delta_meta[14:28]
        N_meta = antenna_delta_meta[28:42]
        label = antenna_delta_meta[60:]
        # Edit line
        if H:  # Format as 14.4 float. Set to zero if too large but should not happen
            H_meta = '{:14.4f}'.format(float(H))
            if len(H_meta) > 14:
                H_meta = '{:14.4f}'.format(float('0'))
        if E:
            E_meta = '{:14.4f}'.format(float(E))
            if len(E_meta) > 14:
                E_meta = '{:14.4f}'.format(float('0'))
        if N:
            N_meta = '{:14.4f}'.format(float(N))
            if len(N_meta) > 14:
                N_meta = '{:14.4f}'.format(float('0'))
        new_line = H_meta + E_meta + N_meta + ' ' * 18 + label
        # Set line
        self.rinex_data[antenna_delta_header_idx] = new_line

        return

    def mod_agencies(self, operator=None, agency=None):

        if self.status:
            return

        if not any([operator, agency]):
            return

        # Identify line that contains OBSERVER / AGENCY
        agencies_header_idx = search_idx_value(
            self.rinex_data, 'OBSERVER / AGENCY')
        agencies_meta = self.rinex_data[agencies_header_idx]
        # Parse line
        operator_meta = agencies_meta[0:20]
        agency_meta = agencies_meta[20:40]
        label = agencies_meta[60:]
        # Edit line
        if operator:  # Format as 14.4 float. Cut if too large but will not happen
            operator_meta = operator[:20].ljust(20)
        if agency:
            agency_meta = agency[:40].ljust(40)
        new_line = operator_meta + agency_meta + label
        # Set line
        self.rinex_data[agencies_header_idx] = new_line

        return

    def mod_sat_system(self, sat_system):

        if self.status:
            return

        if not sat_system:
            return

        # Identify line that contains RINEX VERSION / TYPE
        sat_system_header_idx = search_idx_value(
            self.rinex_data, 'RINEX VERSION / TYPE')
        sat_system_meta = self.rinex_data[sat_system_header_idx]
        # Parse line
        rinex_ver_meta = sat_system_meta[0:9]
        type_of_rinex_file_meta = sat_system_meta[20:40]
        # sat_system_meta = sat_system_meta[40:60]
        label = sat_system_meta[60:]
        # Edit line
        if '+' in sat_system:
            sat_system = 'MIXED'
            sat_system_code = 'M'
        else:
            gnss_codes = {
                'GPS': 'G',
                'GLO': 'R',
                'GAL': 'E',
                'BDS': 'C',
                'QZSS': 'J',
                'IRNSS': 'I',
                'SBAS': 'S',
                'MIXED': 'M'
            }
            sat_system_code = gnss_codes.get(sat_system)

            if not sat_system_code:
                sat_system_code = sat_system
                sat_system = ''

        sat_system_meta = sat_system_code[0] + \
            ' : ' + sat_system[:16].ljust(16)
        new_line = rinex_ver_meta + ' ' * 11 + \
            type_of_rinex_file_meta + sat_system_meta + label
        # Set line
        self.rinex_data[sat_system_header_idx] = new_line

        return

    def mod_filename_data_freq(self, data_freq_inp):
        self.sample_rate_str = data_freq_inp
        return

    def mod_filename_file_period(self, file_period_inp):
        self.file_period = file_period_inp
        return
    
#############################################################################
### misc methods. change the content of the RINEX header

    def write_to_path(self, path, compression='gz'):
        """
        Will turn rinex_data from list to string, utf-8, then compress as hatanaka
        and zip to the 'compression' format, then write to file. The 'compression' param
        will be used as an argument to hatanaka.compress and for naming the output file.
        Available compressions are those of hatanaka compress function :
        'gz' (default), 'bz2', 'Z', 'none' (string, compliant with hatanaka module) or 
        None (NoneType, compliant with the rinex object initialisation)
        """

        if self.status:
            return

        output_data = '\n'.join(self.rinex_data).encode('utf-8')

        # make the compression compliant with hatanaka module
        # (accept only 'none' as string)
        if not compression:
            comp_htnk_inp = 'none'
        else:
            comp_htnk_inp = compression

        output_data = hatanaka.compress(output_data, compression=comp_htnk_inp)

        # manage hatanaka compression extension
        # RNX3
        if "rnx" in self.filename:
            filename_out = self.filename.replace("rnx", "crx")
        # RNX2
        elif self.filename[-1] in "o":
            filename_out = self.filename[:-1] + "d"
        else:
            filename_out = self.filename

        # manage low-level compression extension
        if compression in ('none', None):
            outputfile = os.path.join(path, filename_out)
        else:
            outputfile = os.path.join(path, filename_out + '.' + compression)

        Path(outputfile).write_bytes(output_data)

        return outputfile


    def add_comment(self, comment, add_pgm_cmt=False):
        '''
        We add the argument comment line at the end of the header
        Append as last per default

        add_pgm_cmt=True add a 'PGM / RUN BY / DATE'-like line 
        Then comment is a 2-tuple (program,run_by)
        '''
        if self.status:
            return

        end_of_header_idx = search_idx_value(
            self.rinex_data, 'END OF HEADER') + 1
        Idx = [i for i, e in enumerate(
            self.rinex_data[0:end_of_header_idx]) if 'COMMENT' in e]

        if not add_pgm_cmt:
            last_comment_idx = max(Idx)
            new_comment_idx = last_comment_idx + 1
<<<<<<< HEAD
            new_line = ' {} '.format(comment).center(59, '-') + 'COMMENT'
=======
            new_line = ' {} '.format(comment).center(59, '-') + ' COMMENT'
>>>>>>> 5ca9ed6f

        else:
            first_comment_idx = min(Idx)
            new_comment_idx = first_comment_idx
            program, run_by = comment
            date = datetime.utcnow().strftime("%Y%m%d %H%M%S UTC")
            new_line = '{:20}{:20}{:20}{:}'.format(
                program, run_by, date, 'COMMENT')

        self.rinex_data.insert(new_comment_idx, new_line)

        return
    
    
    def add_comments(self,comment_list):
        """
        Add several comments at the same time.
        The input is then a list of comments (strings)
        Useful for the full history changes for instance 

        """
        for com in comment_list:
            self.add_comment(com)
        return 

    
# *****************************************************************************
# low level functions
def search_idx_value(data, field):
    """
    find the index (line number) of a researched field in the RINEX data
    """
    idx = -1
    out_idx = None
    for e in data:
        idx += 1
        if field in e:
            out_idx = idx
            break
    return out_idx



def round_time(dt=None, date_delta=timedelta(minutes=60), to='average'):
    """
    Round a datetime object to a multiple of a timedelta
    dt : datetime.datetime object, default now.
    dateDelta : timedelta object, we round to a multiple of this, default 1 minute.
    to : up / down / average
    from:  http://stackoverflow.com/questions/3463930/how-to-round-the-minute-of-a-datetime-object-python
    """
    round_to = date_delta.total_seconds()
    if dt is None:
        dt = datetime.now()
    seconds = (dt - dt.min).seconds

    if seconds % round_to == 0 and dt.microsecond == 0:
        rounding = (seconds + round_to / 2) // round_to * round_to
    else:
        if to == 'up':
            # // is a floor division, not a comment on following line (like in javascript):
            rounding = (seconds + dt.microsecond/1000000 + round_to) // round_to * round_to
        elif to == 'down':
            rounding = seconds // round_to * round_to
        else:
            rounding = (seconds + round_to / 2) // round_to * round_to

    return dt + timedelta(0, rounding - seconds, - dt.microsecond)

<|MERGE_RESOLUTION|>--- conflicted
+++ resolved
@@ -1150,11 +1150,7 @@
         if not add_pgm_cmt:
             last_comment_idx = max(Idx)
             new_comment_idx = last_comment_idx + 1
-<<<<<<< HEAD
-            new_line = ' {} '.format(comment).center(59, '-') + 'COMMENT'
-=======
             new_line = ' {} '.format(comment).center(59, '-') + ' COMMENT'
->>>>>>> 5ca9ed6f
 
         else:
             first_comment_idx = min(Idx)
