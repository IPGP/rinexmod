--- conflicted
+++ resolved
@@ -136,13 +136,8 @@
 
     def _get_compression(self):
         """
-<<<<<<< HEAD
         get the compression type in a 2-tuple: (compress,hatanaka)
-        compress is a string: gz, Z, 7z
-=======
-        get the compression type as a 2-tuple (compress,hatanaka)
         compress is None or a string: gz, Z, 7z
->>>>>>> 1d152d81
         hatanaka is a bool
         """
 
