--- conflicted
+++ resolved
@@ -79,28 +79,18 @@
     #     "REU": "OVPF",
     #     "MYT": "REVOSIMA",
     #     "ATF": "REVOSIMA",
+    #     "DJI": "OGA",
     # }  ### TAAF aka Terres Australes
 
     #(No more country but network 2025-03)
     observatories = {
-<<<<<<< HEAD
         "MQ": "OVSM",
         "GL": "OVSG",
         "PF": "OVPF",
         "QM": "REVOSIMA",
+        "DJ": "OGA",
     }
 
-=======
-        "MTQ": "OVSM",
-        "GLP": "OVSG",
-        "BLM": "OVSG",  ### St Barthelemy
-        "MAF": "OVSG",  ### St Martin (no station there for the moment)
-        "REU": "OVPF",
-        "MYT": "REVOSIMA",
-        "ATF": "REVOSIMA", ### TAAF aka Terres Australes
-        "DJI": "OGA",
-    }  
->>>>>>> 425affd0
 
     # If an observatory ID is given, only download its sitelogs
 
