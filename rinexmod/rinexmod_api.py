#!/usr/bin/env python3
# -*- coding: utf-8 -*-
"""
API functions of RinexMod

Created on Wed Mar  8 12:14:54 2023

@author: psakic
"""

import argparse
import multiprocessing as mp
import os
import re
import subprocess
from datetime import datetime

import hatanaka
import pandas as pd

import rinexmod.gamit_meta as rimo_gmm
import rinexmod.logger as rimo_log
import rinexmod.metadata as rimo_mda
import rinexmod.rinexfile as rimo_rnx

logger = rimo_log.logger_define("INFO")


# *****************************************************************************
# define Python user-defined exceptions
class RinexModError(Exception):
    pass


class RinexModInputArgsError(RinexModError):
    pass


class RinexFileError(RinexModError):
    pass


class MetaDataError(RinexModError):
    pass


class ReturnListError(RinexModError):
    pass


# *****************************************************************************
# misc functions


def listfiles(directory, extension):
    # returns list of paths
    liste = []
    extension = extension.lower()
    for dirpath, dirnames, files in os.walk(directory):
        for name in files:
            if name.lower().endswith(extension):
                file = os.path.join(dirpath, name)
                liste.append(file)
    return list(sorted(liste))


# get Git hash (to get a version number-equivalent of the RinexMod used)
def git_get_revision_short_hash():
    """
    Gives the Git hash to have a tracking of the used version

    Returns
    -------
    7 characters Git hash

    """
    script_path = os.path.dirname(os.path.dirname(os.path.realpath(__file__)))

    cmd = ["git", "--git-dir", script_path + "/.git", "rev-parse", "--short", "HEAD"]
    try:
        githash = subprocess.check_output(cmd).decode("ascii").strip()[:7]
    except Exception:
        logger.warn("unable to get the git commit version")
        githash = "xxxxxxx"

    ####NB: 2msec to run this fuction

    return githash


# *****************************************************************************
# Metadata import


def metadata_input_manage(sitelog_inp, force=False):
    """
    Manage the multiple types possible for metadata inputs
    Return a list of MetaData to be handeled by metadata_find_site

    Possible inputs are:
     * list of string (sitelog file paths),
     * single string (single sitelog file path)
     * single string (directory containing the sitelogs)
     * list of MetaData objects
     * single MetaData object

    Parameters
    ----------
    sitelog_inp : list of str, str, list of MetaData. single MetaData
        Various Input sitelogs.
    force : bool
        Force a single sitelog file path.

    Returns
    -------
        list of MetaData objects.
        (can be a singleton)

    """
    if isinstance(sitelog_inp, rimo_mda.MetaData):
        return [sitelog_inp]
    elif type(sitelog_inp) is list and isinstance(sitelog_inp[0], rimo_mda.MetaData):
        return sitelog_inp
    else:
        return sitelogs2metadata_objs(
            sitelog_inp, force=force, return_list_even_if_single_input=True
        )


def gamit2metadata_objs(station_info_inp, lfile_inp, force_fake_coords=False):
    """
    Read a GAMIT files and convert their content to MetaData objects

    Parameters
    ----------
    station_info_inp : str or pd.DataFrame
        Path of a GAMIT station.info file to obtain
        GNSS site metadata information.
    lfile_inp : TYPE
        Path of a GAMIT apriori apr/L-File to obtain
        GNSS site position and DOMES information.
    force_fake_coords : bool, optional
        hen using GAMIT station.info metadata without apriori coordinates in
        the L-File, gives fake coordinates at (0°,0°) to the site.
        The default is False.

    Returns
    -------
    metadataobj_lis : list
        list of MetaData objects.

    """
    if type(station_info_inp) is pd.core.frame.DataFrame:
        df_stinfo_raw = station_info_inp
        stinfo_name = "station.info"
    else:
        df_stinfo_raw = rimo_gmm.read_gamit_station_info(station_info_inp)
        stinfo_name = os.path.basename(station_info_inp)

    if type(lfile_inp) is pd.core.frame.DataFrame:
        df_apr = lfile_inp
    else:
        df_apr = rimo_gmm.read_gamit_apr_lfile(lfile_inp)

    sites_isin = df_stinfo_raw["site"].isin(df_apr["site"])
    ### for the stats only
    sites_uniq = pd.Series(df_stinfo_raw["site"].unique())
    sites_isin_uniq = sites_uniq.isin(df_apr["site"].unique())
    n_sites_notin = len(sites_uniq) - sum(sites_isin_uniq)

    if n_sites_notin > 0 and not force_fake_coords:
        logger.warning(
            "%i/%i sites in %s are not in apr/lfile. They are skipped (you can force fake coords with -fc)",
            n_sites_notin,
            len(sites_uniq),
            stinfo_name,
        )
        df_stinfo = df_stinfo_raw[sites_isin]
    elif n_sites_notin > 0 and force_fake_coords:
        logger.warning(
            "%i/%i sites in %s are not in apr/lfile. Fake coords at (0°,0°) used",
            n_sites_notin,
            len(sites_uniq),
            stinfo_name,
        )
        df_stinfo = df_stinfo_raw
    else:  #### no missing coords, n_sites_notin == 0
        df_stinfo = df_stinfo_raw

    df_stinfo_grp = df_stinfo.groupby("site")

    metadataobj_lis = []

    logger.info("%i sites will be extracted from %s", len(df_stinfo_grp), stinfo_name)

    for site, site_info in df_stinfo_grp:
        logger.debug("extract %s from %s", site, stinfo_name)
        metadataobj = rimo_mda.MetaData(sitelogfile=None)
        metadataobj.set_from_gamit_meta(
            site,
            df_stinfo,
            df_apr,
            force_fake_coords=force_fake_coords,
            station_info_name=stinfo_name,
        )
        metadataobj_lis.append(metadataobj)

    logger.info(
        "%i sites have been extracted from %s", len(metadataobj_lis), stinfo_name
    )

    return metadataobj_lis


def sitelogs2metadata_objs(
    sitelog_filepath, force=False, return_list_even_if_single_input=True
):
    """
    Read a set of sitelog files and convert them to MetaData objects

    Parameters
    ----------
    sitelog_filepath : str or list of str
        path of a single sitelog file or a set of sitelogs (stored in a list).
    force : bool, optional
        if it is not possible to read a sitelog (bad format), we skip it.
        The default is False.
    return_list_even_if_single_input : bool, optional
        if a single sitelog is given, return the corresponding MetaData object
        into a list (singleton). The default is True.

    Raises
    ------
    MetaDataError
    RinexModInputArgsError

    Returns
    -------
    metadata_obj_list : list
        list of MetaData objects.

    """

    def _load_sitelog(sitelog_filepath, force):
        # Creating MetaData object
        try:
            metadataobj = rimo_mda.MetaData(sitelog_filepath)
        except Exception as e:
            # If sitelog is not parsable
            logger.error(
                "The sitelog is not parsable: %s (%s)",
                os.path.basename(sitelog_filepath),
                str(e),
            )
            if not force:
                raise MetaDataError
            else:
                metadataobj = None

        return metadataobj

    #### differenciating cases
    # Case of a list of sitelogs
    if type(sitelog_filepath) is list:
        all_sitelogs = sitelog_filepath
        sitelog_filepath = "input sitelog list"
    # Case of one single sitelog
    elif os.path.isfile(sitelog_filepath):
        all_sitelogs = [sitelog_filepath]
    # Case of a folder
    elif os.path.isdir(sitelog_filepath):
        sitelog_extension = ".log"
        all_sitelogs = listfiles(sitelog_filepath, sitelog_extension)

        sitelog_pattern = re.compile("\w{4,9}_\d{8}.log")
        all_sitelogs = [
            file
            for file in all_sitelogs
            if sitelog_pattern.match(os.path.basename(file))
        ]
    ### case of no file nor folder
    else:
        logger.error(
            "unable to handle file/directory. Does it exists?: %s", sitelog_filepath
        )
        raise RinexModInputArgsError

    #### Read the sitelogs
    logger.info(
        "**** %i sitelogs detected: (in %s)", len(all_sitelogs), sitelog_filepath
    )
    for sl in all_sitelogs:
        logger.debug(sl)
    # Get last version of sitelogs if multiple available
    latest_sitelogs = _sitelog_find_latest_files(all_sitelogs)

    metadata_obj_list = []
    bad_sitelogs_list = []
    for sta_sitelog in latest_sitelogs:
        metadataobj = _load_sitelog(sta_sitelog, force)
        # Appending to list
        if metadataobj:
            metadata_obj_list.append(metadataobj)
        else:
            bad_sitelogs_list.append(sta_sitelog)

    logger.info("**** %i most recent sitelogs selected:", len(metadata_obj_list))

    for sl in metadata_obj_list:
        logger.debug(sl.path)

    if len(bad_sitelogs_list) > 0:
        logger.warning(
            "**** %i badly-parsed & ignored sitelogs", len(bad_sitelogs_list)
        )

    if len(metadata_obj_list) <= 1 and not return_list_even_if_single_input:
        metadata_obj_list = metadata_obj_list[0]

    return metadata_obj_list


def _sitelog_find_latest_files(all_sitelogs_filepaths):
    """
    Find the latest version of a sitelog within a list of sitelogs,
    mainly for time consumption reduction
    """
    # We list the available sites to group sitelogs
    bnm = os.path.basename
    sl_bnm = [bnm(sl) for sl in all_sitelogs_filepaths]
    sl_sta = [sl[0:4] for sl in sl_bnm]

    # set the output latest sitelog list
    latest_sitelogs_filepaths = []

    for sta in sl_sta:
        # Grouping by site
        sta_sitelogs = [
            slp for (slp, sln) in zip(all_sitelogs_filepaths, sl_bnm) if sln[0:4] == sta
        ]
        # Getting dates from basename
        # sitelogs_dates0 = [os.path.splitext(bnm(sl))[0][-8:] for sl in sta_sitelogs]
        # Getting dates from basename and parsing 'em
        sitelogs_dates = []
        for sl in sta_sitelogs:
            try:
                d = datetime.strptime(os.path.splitext(bnm(sl))[0][-8:], "%Y%m%d")
                sitelogs_dates.append(d)
            except ValueError as e:
                logger.error("bad date in sitelog's filename: %s", sl)
                raise e
        # We get the max date and put it back to string format.
        maxdate = max(sitelogs_dates).strftime("%Y%m%d")
        # We filter the list with the max date string, and get a one entry list, then transform it to string
        sta_sitelog = [
            sl for sl in sta_sitelogs if maxdate in os.path.splitext(bnm(sl))[0][-8:]
        ][0]

        latest_sitelogs_filepaths.append(sta_sitelog)

    return latest_sitelogs_filepaths


def metadata_find_site(rnxobj_or_site4char, metadata_obj_list, force):
    """
    Finding the right MetaData object

    If is list, can not use force.
    If no metadata found, do not process.
    """
    if type(rnxobj_or_site4char) is str:
        rnx_4char = rnxobj_or_site4char[:4]
        err_label = rnxobj_or_site4char
    else:
        rnx_4char = rnxobj_or_site4char.get_site(True, True)
        err_label = rnxobj_or_site4char.filename

    logger.debug("Searching corresponding metadata for site: " + rnx_4char)

    metadataobj = []
    if rnx_4char not in [sl.site4char for sl in metadata_obj_list]:
        if len(metadata_obj_list) == 1:
            if not force:
                logger.error(
                    "{:110s} - {}".format(
                        "33 - RINEX name's site does not correspond to provided metadata -" 
                        "use -f option to force",
                        err_label,
                    )
                )
                raise RinexModInputArgsError
            else:
                logger.warning(
                    "{:110s} - {}".format(
                        "34 - RINEX name's site does not correspond to provided metadata," 
                        "forced processing anyway",
                        err_label,
                    )
                )
        else:
            logger.error(
                "{:110s} - {}".format(
                    "33 - No metadata found for this RINEX", err_label
                )
            )
            raise RinexModInputArgsError
    else:
        metadataobj = [md for md in metadata_obj_list if md.site4char == rnx_4char][0]
        ## we assume the latest sitelog has been found in sitelogs2metadata_objs

    return metadataobj


def metadataobj_apply_on_rnxobj(rnxobj, metadataobj, ignore=False):
    """
    apply a MetaData object on a RinexFile object
    to modify this RinexFile with the rights metadata
    """

    ### do this check with 9 chars at one point
    rnx_4char = rnxobj.get_site(True, True)
    # Site name from the sitelog
    metadata_4char = metadataobj.misc_meta["ID"].lower()[:4]

    if rnx_4char != metadata_4char:
        logger.warning(
            "RINEX and metadata 4 char. codes do not correspond, but I assume you know what you are doing (%s,%s)",
            rnx_4char,
            metadata_4char,
        )

    # Get rinex header values from sitelog infos and start and end time of the file
    # ignore option is to ignore firmware changes between instrumentation periods.
    metadata_vars, ignored = metadataobj.rinex_metadata_lines(
        rnxobj.start_date, rnxobj.end_date, ignore
    )

    if not metadata_vars:
        logger.error(
            "{:110s} - {}".format(
                "35 - No instrumentation corresponding to the RINEX epoch",
                rnxobj.filename,
            )
        )
        raise MetaDataError

    if ignored:
        logger.warning(
            "{:110s} - {}".format(
                "36 - Instrumentation comes from merged metadata periods with different firmwares, processing anyway",
                rnxobj.filename,
            )
        )

    (
        fourchar_id,
        domes_id,
        sat_system_long_fmt,
        agencies,
        receiver,
        antenna,
        antenna_pos,
        antenna_delta,
    ) = metadata_vars

    # # Apply the modifications to the RinexFile object
    rnxobj.mod_marker(fourchar_id, domes_id)
    rnxobj.mod_receiver(**receiver)
    rnxobj.mod_interval(rnxobj.sample_rate_numeric)
    rnxobj.mod_antenna(**antenna)
    rnxobj.mod_antenna_pos(**antenna_pos)
    rnxobj.mod_antenna_delta(**antenna_delta)
    rnxobj.mod_agencies(**agencies)
    rnxobj.mod_sat_system(sat_system_long_fmt)

    return rnxobj


# *****************************************************************************
# modification keyword dictionary functions


def _modif_kw_check(modif_kw):
    """
    Check if acceptable modification keywords have been provided

    Raise a RinexModInputArgsError Exception if not
    """
    acceptable_keywords = [
        "station",
        "marker_name",
        "marker_number",
        "receiver_serial",
        "receiver_type",
        "receiver_fw",
        "antenna_serial",
        "antenna_type",
        "antenna_X_pos",
        "antenna_Y_pos",
        "antenna_Z_pos",
        "antenna_H_delta",
        "antenna_E_delta",
        "antenna_N_delta",
        "operator",
        "agency",
        "sat_system",
        "observables",
        "interval",
        "filename_data_freq",
        "filename_file_period",
        "filename_data_source",
        "comment_[0-9]+",
    ]
    ### comment is a regex, bc several comments are possible
    # suffix _N is added by ParseKwargs

    for kw in modif_kw:
        if not any([re.match(akw, kw) for akw in acceptable_keywords]):
            logger.error(
                "'{}' is not an acceptable keyword for header modification.".format(kw)
            )
            return RinexModInputArgsError

    return None


def modif_kw_apply_on_rnxobj(rinexfileobj, modif_kw):
    """
    apply a modification keywords on a RinexFile object
    to modify this RinexFile with the rights metadata
    """

    def __keys_in_modif_kw(keys_in):
        return all([e in modif_kw.keys() for e in keys_in])

    rinexfileobj.mod_marker(modif_kw.get("marker_name"), modif_kw.get("marker_number"))

    # legacy keyword, 'marker_name' should be used instead
    rinexfileobj.mod_marker(modif_kw.get("station"))

    rinexfileobj.mod_receiver(
        modif_kw.get("receiver_serial"),
        modif_kw.get("receiver_type"),
        modif_kw.get("receiver_fw"),
    )

    rinexfileobj.mod_antenna(
        modif_kw.get("antenna_serial"), modif_kw.get("antenna_type")
    )

    rinexfileobj.mod_antenna_pos(
        modif_kw.get("antenna_X_pos"),
        modif_kw.get("antenna_Y_pos"),
        modif_kw.get("antenna_Z_pos"),
    )

    rinexfileobj.mod_antenna_delta(
        modif_kw.get("antenna_H_delta"),
        modif_kw.get("antenna_E_delta"),
        modif_kw.get("antenna_N_delta"),
    )

    rinexfileobj.mod_agencies(modif_kw.get("operator"), modif_kw.get("agency"))

    rinexfileobj.mod_sat_system(modif_kw.get("sat_system"))
    # legacy keyword, 'sat_system' should be used instead
    rinexfileobj.mod_sat_system(modif_kw.get("observables"))

    rinexfileobj.mod_interval(modif_kw.get("interval"))

    # for the filename
    rinexfileobj.mod_filename_file_period(modif_kw.get("filename_file_period"))
    rinexfileobj.mod_filename_data_freq(modif_kw.get("filename_data_freq"))
    rinexfileobj.mod_filename_data_source(modif_kw.get("filename_data_source"))

    # comment
    # special case: several keys comment_1, comment_2, comment_N are possible
    # number are added automatically by ParseKwargs
    comment_keys = [k for k in modif_kw.keys() if "comment" in k]
    for ck in comment_keys:
        rinexfileobj.add_comment(modif_kw.get(ck).split("_")[0])

    return rinexfileobj


# *****************************************************************************
# dictionnary as output for gnss_delivery workflow


def _return_lists_maker(rnxobj_or_dict, return_lists=dict()):
    """
    Construct the so called ``return_lists`` (which are actually dictionnaries)

    return_lists have the structure:

    ```
    return_lists[major_rinex_version][sample_rate_string][file_period]
    ```

    the input ``return_lists`` is populated with the content of the input
    ``rnxobj_or_dict``

    Parameters
    ----------
    rnxobj_or_dict : RinexFile object or dict

        The input new information which will populate the return_lists

        if a dict is provided, we assume it is a singleton with a standard
        return_lists structure to be merged in a bigger return_lists

    return_lists : dict, optional
        A potential pre-exisiting return_lists.
        Per default it is a brand new return_lists for scratch.
        The default is dict().

    Returns
    -------
    return_lists : dict
        The input return_lists populated with the input rnxobj_or_dict.

    Note
    ----
    Specific usage for the IPGP's gnss_delivery workflow

    """

    if type(rnxobj_or_dict) is rimo_rnx.RinexFile:
        rnxobj = rnxobj_or_dict
        major_rinex_version = rnxobj.version[0]
        sample_rate_string = rnxobj.sample_rate_string
        file_period = rnxobj.file_period
        path_output = rnxobj.path_output
    elif type(rnxobj_or_dict) is dict:
        rtrnlst = rnxobj_or_dict
        major_rinex_version = list(rtrnlst.keys())[0]
        sample_rate_string = list(rtrnlst[major_rinex_version].keys())[0]
        file_period = list(rtrnlst[major_rinex_version][sample_rate_string].keys())[0]
        path_output = rtrnlst[major_rinex_version][sample_rate_string][file_period][0]
    else:
        logger.error(
            "Wrong Input, must be RinexFile object or dict. Input given: %s, %s",
            rnxobj_or_dict,
            type(rnxobj_or_dict),
        )
        raise ReturnListError

    # Dict ordered as : RINEX_VERSION, SAMPLE_RATE, FILE_PERIOD
    if major_rinex_version not in return_lists:
        return_lists[major_rinex_version] = {}
    if sample_rate_string not in return_lists[major_rinex_version]:
        return_lists[major_rinex_version][sample_rate_string] = {}
    if file_period not in return_lists[major_rinex_version][sample_rate_string]:
        return_lists[major_rinex_version][sample_rate_string][file_period] = []

    return_lists[major_rinex_version][sample_rate_string][file_period].append(
        path_output
    )

    return return_lists


def _return_lists_write(return_lists, logfolder, now_dt=None):
    # Writing an output file for each RINEX_VERSION, SAMPLE_RATE, FILE_PERIOD lists
    if not now_dt:
        now_dt = datetime.now()

    for rinex_version in return_lists:
        for sample_rate in return_lists[rinex_version]:
            for file_period in return_lists[rinex_version][sample_rate]:
                this_outputfile = "_".join(
                    [
                        "RINEX" + rinex_version,
                        sample_rate,
                        file_period,
                        datetime.strftime(now_dt, "%Y%m%d%H%M"),
                        "delivery.lst",
                    ]
                )
                this_outputfile = os.path.join(logfolder, this_outputfile)

                # Writting output to temporary file and copying it them to target files
                with open(this_outputfile, "w") as f:
                    f.writelines(
                        "{}\n".format(line)
                        for line in return_lists[rinex_version][sample_rate][
                            file_period
                        ]
                    )
                    logger.debug("Output rinex list written to " + this_outputfile)
    return this_outputfile


# *****************************************************************************
# Main function


def rinexmod(
    rinexfile,
    outputfolder,
    sitelog=None,
    modif_kw=dict(),
    marker="",
    country="",
    longname=False,
    force_rnx_load=False,
    force_sitelog=False,
    ignore=False,
    ninecharfile=None,
    no_hatanaka=False,
    compression=None,
    relative="",
    verbose=True,
    full_history=False,
    tolerant_file_period=False,
    return_lists=None,
    station_info=None,
    lfile_apriori=None,
    force_fake_coords=False,
    remove=False,
):
    """
    Parameters
    ----------
    rinexfile : str
        Input RINEX file to process.
    outputfolder : str
        Folder where to write the modified RINEX files.
    sitelog : str, list of str, MetaData object, list of MetaData objects, optional
        Get the RINEX header values from a sitelog.
        Possible inputs are:
         * list of string (sitelog file paths),
         * single string (single sitelog file path or directory containing the sitelogs),
         * list of MetaData object
         * single MetaData object
        The function will search for the latest and right sitelog
        corresponding to the site.
        One can force a single sitelog with force_sitelog.
        The default is None.
    modif_kw : dict, optional
        Modification keywords for RINEX's header fields and/or filename.
        Will override the information from the sitelog.
        Acceptable keywords for the header fields:
         * comment
         * marker_name
         * marker_number
         * station (legacy alias for marker_name)
         * receiver_serial
         * receiver_type
         * receiver_fw
         * antenna_serial
         * antenna_type
         * antenna_X_pos
         * antenna_Y_pos
         * antenna_Z_pos
         * antenna_H_delta
         * antenna_E_delta
         * antenna_N_delta
         * operator
         * agency
         * sat_system (M, G, R, E, C...)
         * observables (legacy alias for sat_system)
         * interval
        Acceptable keywords for the filename:
         * filename_file_period (01H, 01D...)
         * filename_data_freq (30S, 01S...)
         * filename_data_source (R, S, U)
        The default is dict().
    marker : str, optional
        A four or nine character site code that will be used to rename
        input files.
        Apply also to the header's MARKER NAME,
        but a custom modification keyword marker_name='XXXX' overrides it
        (modif_kw argument below)
        The default is ''.
    country : str, optional
        A three character string corresponding to the ISO 3166 Country code
        that will be used to rename input files.
        It overrides other country code sources (sitelog, --marker...)
        list of ISO country codes:
        https://en.wikipedia.org/wiki/List_of_ISO_3166_country_codes
        The default is ''.
    longname : bool, optional
        Rename file using long name RINEX convention (force gzip compression).
        The default is False.
    force_rnx_load : bool, optional
        Force the loading of the input RINEX. Useful if its name is not standard.
        The default is False.
    force_sitelog : bool, optional
        If a single sitelog is provided, force sitelog-based header
        values when RINEX's header and sitelog site name do not correspond.
        If several sitelogs are provided, skip badly-formated sitelogs.
        The default is False.
    ignore : bool, optional
        Ignore firmware changes between instrumentation periods
        when getting header values info from sitelogs. The default is False.
    ninecharfile : str, optional
        Path of a file that contains 9-char. site names from the M3G database.
        The default is None.
    no_hatanaka : bool, optional
        Skip high-level RINEX-specific Hatanaka compression
        (performed per default).
        The default is False.
    compression : str, optional
        Set low-level RINEX file compression.
        acceptable values : gz (recommended to fit IGS standards), 'Z', None.
        The default is None.
    relative : str, optional
        Reconstruct files relative subfolders.
        You have to indicate the common parent folder,
        that will be replaced with the output folder. The default is ''.
    verbose : bool, optional
        set the level of verbosity
        (False for the INFO level, True for the DEBUG level).
        The default is True.
    full_history : bool, optional
        Add the full history of the station in
        the RINEX's header as comment.
    tolerant_file_period : bool, optional
        If True, the RINEX file period is tolerant and corresponds to
        the actual data content, but then can be odd (e.g. 07H, 14H...).
        If False, A strict file period is applied per default (01H or 01D),
        being compatible with the IGS conventions.
        The default is False.
    return_lists : dict, optional
        Specific option for file distribution through a GLASS node.
        Store the rinexmoded RINEXs in a dictionary
        to activates it, give a dict as input (an empty one - dict() works)
        The default is None.
    station_info: str, optional
        Path of a GAMIT station.info file to obtain GNSS site
        metadata information (needs also lfile_apriori option)
    lfile_apriori: str, optional
        Path of a GAMIT apriori apr/L-File to obtain GNSS site
        position and DOMES information (needs also station_info option)
    force_fake_coords: bool, optional
        When using GAMIT station.info metadata without apriori coordinates
        in the L-File, gives fake coordinates at (0°,0°) to the site
    remove: bool, optional
        Remove input RINEX file if the output RINEX is correctly written
        The default is False.

    Raises
    ------
    RinexModInputArgsError
        Something is wrong with the input arguments.
    RinexFileError
        Something is wrong with the input RINEX File.

    Returns
    -------
    outputfile : str
        the path of the rinexmoded RINEX

    OR

    return_lists : dict
        a dictionary of rinexmoded RINEXs for GLASS distribution.
    """

    now = datetime.now()

    if verbose:
        logger = rimo_log.logger_define("DEBUG", logfile=None, level_logfile="DEBUG")
    else:
        logger = rimo_log.logger_define("INFO", logfile=None, level_logfile="INFO")

    logger.info("# Input file: %s", rinexfile)

    if relative:
        if not relative in rinexfile:
            logger.error(
                "{:110s} - {}".format(
                    "31 - The relative subfolder can not be reconstructed for RINEX file",
                    rinexfile,
                )
            )
            raise RinexModInputArgsError

        # We construct the output path with relative path between file name and parameter
        relpath = os.path.relpath(os.path.dirname(rinexfile), relative)
        myoutputfolder = os.path.join(outputfolder, relpath)
        if not os.path.isdir(myoutputfolder):
            os.makedirs(myoutputfolder)
    elif os.path.basename(outputfolder) == "INPUT_FOLDER":
        myoutputfolder = os.path.dirname(rinexfile)
    else:
        myoutputfolder = outputfolder

    if not modif_kw:
        modif_kw = dict()

    if os.path.abspath(os.path.dirname(rinexfile)) == myoutputfolder and not outputfolder == "IDEM":
        logger.error(
            "{:110s} - {}".format(
                "30 - Input and output folders are the same!", rinexfile
            )
        )
        raise RinexFileError

    if outputfolder == "IDEM":
        logger.warning("The output folder is forced as the same one as the input one")

    if not os.path.exists(outputfolder):
        logger.warning("the output folder does not exists")
        os.makedirs(outputfolder)

    ###########################################################################
    ########## Open the rinex file as an object
    rnxobj = rimo_rnx.RinexFile(rinexfile, force_rnx_load=force_rnx_load)

    if rnxobj.status:
        logger.error("{:110s} - {}".format(rnxobj.status, rinexfile))
        raise RinexFileError

    logger.debug("RINEX Origin Metadata :\n" + rnxobj.get_metadata()[0])

    # apply tolerant / strict (per default) file period
    if not tolerant_file_period:
        rnxobj.get_file_period_round(inplace_set=True)

    # Check that the provided marker is a 4-char site name
    if marker and (len(marker) != 4 and len(marker) != 9):
        logger.error("The site name provided is not 4 or 9-char valid: " + marker)
        raise RinexModInputArgsError

    # Get the 4 char > 9 char dictionnary from the input list
    nine_char_dict = dict()  # in any case, nine_char_dict is initialized
    if ninecharfile:
        if not os.path.isfile(ninecharfile):
            logger.error(
                "The specified 9-chars. list file does not exists: " + ninecharfile
            )
            raise RinexModInputArgsError

        with open(ninecharfile, "r") as F:
            nine_char_list = F.readlines()

        for site_key in nine_char_list:
            nine_char_dict[site_key[:4].lower()] = site_key.strip()

    # set the marker as Rinex site, if any
    # This preliminary set_site is for th research of the right sitelog
    # a second set_site will take place a just after with more details
    if marker:
        # We store the old site name to add a comment in rinex file's header
        ## modif_marker = rnxobj.get_site(True,False) ### Useless...
        rnxobj.set_site(marker)

    ### load the metadata from sitelog or GAMIT files if any

    if not sitelog and (not station_info or not lfile_apriori):
        logger.error(
            "No metadata provided. (sitelog or station.info/lfile **couple**)." 
            "RINEX header with default rec. values will remain!")

    ## sitelogs
    if sitelog:
        metadata_obj_list = metadata_input_manage(sitelog, force=force_sitelog)
    ## GAMIT files
    # We read the GAMIT files only if no input 'sitelog' variable is given.
    # Indeed, the GAMIT files might have been read outside this function
    # (most likely actually). The already read GAMIT files are then stored
    # in the 'sitelog' variable as a list of MetaData objects
<<<<<<< HEAD

    if (station_info and not lfile_apriori) or (not station_info and lfile_apriori):
        logger.critical("station_info and lfile_apriori must be provided together")
        raise RinexModInputArgsError

=======
    
    if not sitelog and (not station_info or not lfile_apriori):
        logger.warning("No sitelog nor station.info+lfile provided. Per default rec.'s header will remain & no new"
                       "metdata will be written!")
    
>>>>>>> 0bd90429
    if (station_info and lfile_apriori) and not sitelog:
        metadata_obj_list = gamit2metadata_objs(
            station_info, lfile_apriori, force_fake_coords=force_fake_coords
        )

    ### find the right MetaData object corresponding to the RINEX
    if sitelog or (station_info and lfile_apriori):
        metadataobj = metadata_find_site(rnxobj, metadata_obj_list, force=force_sitelog)
        logger.debug("metadata used: %s", metadataobj)
    else:
        metadataobj = None

    ###########################################################################
    ########## Handle the similar options to set the site code
    ### Priority for the Country source
    # 0) if --country is given it overrides everything,
    #    but at the end of the tests
    # 1) the marker option if 9 char are given
    # 2) the nine_char_dict from the ninecharfile option
    # 3) the MetaData object (most useful actually),
    #    but we maintain a fallback mechanism here if the sitelog is wrong
    # 4) last chance: test if the country code we get from the input 9-char
    #    code is not XXX. If so, we keep it
    # Finally, set default value for the monument & country codes
    #
    rnx_4char = rnxobj.get_site(True, True)
    rnx_9char = rnxobj.get_site(False, False)

    if marker and len(marker) == 9:
        monum = marker[4:6]
        cntry = marker[6:]
    elif ninecharfile:
        if not rnx_4char in nine_char_dict:
            logger.warning(
                "32 - Site's missing in the input 9-char. file: %s", rinexfile
            )
        else:
            monum = nine_char_dict[rnx_4char].upper()[4:6]
            cntry = nine_char_dict[rnx_4char].upper()[6:]
    elif metadataobj:
        monum = "00"
        cntry = metadataobj.get_country()
    elif rnx_9char[6:] != "XXX":
        monum = rnx_9char[4:6]
        cntry = rnx_9char[6:]
    else:
        monum = "00"
        cntry = "XXX"

    if country:
        if len(country) == 3:
            cntry = country
        else:
            logger.warning(
                "39 - Input country code is not 3 chars. RINEX will not be properly renamed: %s",
                rinexfile,
            )

    if cntry == "XXX":
        logger.warning(
            "32 - Site's country not retrieved. RINEX will not be properly renamed: %s",
            rinexfile,
        )

    rnxobj.set_site(rnx_4char, monum, cntry)

    ###########################################################################
    ########## Remove previous comments
    if metadataobj or modif_kw or (station_info and lfile_apriori):
        rnxobj.clean_rinexmod_comments(clean_history=True)

    ###########################################################################
    ########## Apply the MetaData object on the RinexFile object
    if metadataobj:
        rnxobj = metadataobj_apply_on_rnxobj(rnxobj, metadataobj, ignore=ignore)
        logger.debug("RINEX Sitelog-Modified Metadata :\n" + rnxobj.get_metadata()[0])
        modif_source_metadata = metadataobj.filename

    ###########################################################################
    ########## Apply the modif_kw dictionnary on the RinexFile object
    if modif_kw:
        # Checking input keyword modification arguments
        _modif_kw_check(modif_kw)

        modif_source_kw = "keywords:" + " ".join(modif_kw.keys())
        rnxobj = modif_kw_apply_on_rnxobj(rnxobj, modif_kw)
        logger.debug(
            "RINEX Manual Keywords-Modified Metadata:\n" + rnxobj.get_metadata()[0]
        )

    ###########################################################################
    ########## Apply the site as the MARKER NAME within the RINEX
    # Must be after metadataobj_apply_on_rnxobj and modif_kw_apply_on_rnxobj
    # apply only is modif_kw does not overrides it (it is the overwhelming case)
    if "marker_name" not in modif_kw.keys():
        rnxobj.mod_marker(rnxobj.get_site(False, False, True))

    ###########################################################################
    ########## Correct the first and last time obs
    rnxobj.mod_time_obs(rnxobj.start_date, rnxobj.end_date)

    ###########################################################################
    ########## Add comment in the header
    vers_num = git_get_revision_short_hash()
    # rnxobj.add_comment(("RinexMod (IPGP)","METADATA UPDATE"),add_pgm_cmt=True)
    rnxobj.add_comment(("RinexMod " + vers_num, "METADATA UPDATE"), add_pgm_cmt=True)
    rnxobj.add_comment("RinexMod / IPGP-OVS (github.com/IPGP/rinexmod)")
    rnxobj.add_comment(
        "rinexmoded on {}".format(datetime.strftime(now, "%Y-%m-%d %H:%M"))
    )
    if metadataobj:
        rnxobj.add_comment("rinexmoded with {}".format(modif_source_metadata))
    if modif_kw:
        rnxobj.add_comment("rinexmoded with {}".format(modif_source_kw))
    # if marker: ##### Useless...
    #    rnxobj.add_comment('filename assigned from {}'.format(modif_marker))

    ###########################################################################
    ########## Write the station history in the header
    if metadataobj and full_history:
        title = ["- - - - - - - - - - - -", "SITE FULL HISTORY"]
        rnxobj.add_comments(title + metadataobj.rinex_full_history_lines())

    ###########################################################################
    ########## Sort the header
    rnxobj.sort_header()

    ###########################################################################
    ########## we regenerate the filenames
    if rnxobj.name_conv == "SHORT" and not longname:
        rnxobj.get_shortname(
            inplace_set=True, compression="", tolerant_file_period=tolerant_file_period
        )
    else:
        rnxobj.get_longname(
            inplace_set=True,
            compression="",
            tolerant_file_period=tolerant_file_period,
            data_source=rnxobj.data_source,
        )

    # NB: here the compression type must be forced to ''
    #     it will be added in the next step
    # (in the block "We convert the file back to Hatanaka Compressed Rinex")
    # inplace_set = True => rnxobj's filename is updated

    ###########################################################################
    ########## We convert the file back to Hatanaka Compressed Rinex
    if longname and not compression:
        # If not specified, we set compression to gz when file changed to longname
        output_compression = "gz"
    elif not compression:
        output_compression = rnxobj.compression
    else:
        output_compression = compression

    ###########################################################################
    ########## Writing output file
    try:
        outputfile = rnxobj.write_to_path(
            myoutputfolder, compression=output_compression, no_hatanaka=no_hatanaka
        )
        logger.info("# Output file: " + outputfile)
    except hatanaka.hatanaka.HatanakaException as e:
        logger.error(
            "{:110s} - {}".format(
                "06 - File could not be written - hatanaka exception", rinexfile
            )
        )
        outputfile = None
        raise e

    if remove and os.path.isfile(outputfile):
        logger.info("Input file removed: %s", rinexfile)
        os.remove(rinexfile)

    ###########################################################################
    # Construct return dict by adding key if doesn't exists
    # and appending file to corresponding list
    if type(return_lists) is dict:
        return_lists = _return_lists_maker(rnxobj, return_lists)
        final_return = return_lists
    else:
        ###########################################################################
        # if no return dict given, return simply the path of the outputfile
        final_return = outputfile

    return final_return


# *****************************************************************************
# Upper level rinexmod for a Console run


def rinexmod_cli(
    rinexinput,
    outputfolder,
    sitelog=None,
    modif_kw=dict(),
    marker="",
    country="",
    longname=False,
    force_sitelog=False,
    force_rnx_load=False,
    ignore=False,
    ninecharfile=None,
    no_hatanaka=False,
    compression=None,
    relative="",
    verbose=True,
    alone=False,
    output_logs=None,
    write=False,
    sort=False,
    full_history=False,
    tolerant_file_period=False,
    multi_process=1,
    debug=False,
    station_info=None,
    lfile_apriori=None,
    force_fake_coords=False,
    remove=False
):
    """
    Main function for reading a Rinex list file. It process the list, and apply
    file name modification, command line based header modification, or sitelog-based
    header modification.

    Optimized for a CLI (in a Terminal usage) but can be used also in a
    stand-alone API mode.

    For a detailed description, check the help of the lower level
    `rinexmod` function or the help of the frontend CLI function in a Terminal

    Parameters
    ----------
    rinexinput : list
        a filepath of a textfile containing a RINEX paths list (1-element list)
        or directly a Python list of RINEX paths
    """

    # If no longname, modif_kw and sitelog, return
    if (
        not sitelog
        and not modif_kw
        and not marker
        and not longname
        and not station_info
        and not lfile_apriori
    ):
        logger.critical(
            "No action asked, provide at least one of the following args:" 
            "--sitelog, --modif_kw, --marker, --longname, --station_info, --lfile_apriori"
        )
        raise RinexModInputArgsError

    # If force option provided, check if sitelog option too, if not, not relevant.
    if force_sitelog and not sitelog:
        logger.critical(
            "--force option is relevant only when --sitelog option with a **single** sitelog is also provided"
        )
        raise RinexModInputArgsError

    # If ignore option provided, check if sitelog option too, if not, not relevant.
    if ignore and not sitelog:
        logger.critical(
            "--ignore option is relevant only when using also --sitelog option"
        )
        raise RinexModInputArgsError

    if ninecharfile and not longname:
        logger.critical(
            "--ninecharfile option is relevant only when using also --longname option"
        )
        raise RinexModInputArgsError

    if (station_info and not lfile_apriori) or (not station_info and lfile_apriori):
        logger.critical("--station_info and --lfile_apriori must be provided together")
        raise RinexModInputArgsError

    if station_info and lfile_apriori and sitelog:
        logger.critical(
            "both sitelogs and GAMIT files given as metadata input. Managing both is not implemented yet"
        )
        raise RinexModInputArgsError

    # If inputfile doesn't exists, return
    if len(rinexinput) == 1 and not os.path.isfile(rinexinput[0]):
        logger.critical("The input file doesn't exist: %s", rinexinput)
        raise RinexModInputArgsError

    if len(rinexinput) > 1 and alone:
        logger.critical("several inputs are given while -a/--alone option is set")
        raise RinexModInputArgsError

    if output_logs and not os.path.isdir(output_logs):
        logger.critical(
            "The specified output folder for logs doesn't exist : " + output_logs
        )
        raise RinexModInputArgsError

    outputfolder = os.path.abspath(outputfolder)
    if not os.path.isdir(outputfolder):
        # mkdirs ???
        os.makedirs(outputfolder)

    # Creating log file
    now = datetime.now()
    nowstr = datetime.strftime(now, "%Y%m%d%H%M%S")

    if output_logs:
        logfolder = output_logs
    else:
        logfolder = outputfolder

    logfile = os.path.join(logfolder, nowstr + "_" + "rinexmod_errors.log")
    if verbose:
        _ = rimo_log.logger_define("DEBUG", logfile, "DEBUG")
    else:
        _ = rimo_log.logger_define("INFO", logfile, "INFO")

    ### the refactor of 2024-03 make this obsolete
    ## now rinexinput is ALWAYS a list
    # if isinstance(rinexinput, list):
    #     pass
    # elif alone:
    #     rinexinput = [rinexinput]
    ### the refactor of 2024-03 make this obsolete

    # Opening and reading lines of the file containing list of rinex to proceed
    if len(rinexinput) == 1 and not alone:
        try:
            rinexinput_use = [line.strip() for line in open(rinexinput[0]).readlines()]
        except:
            logger.error("Something went wrong while reading: %s", str(rinexinput[0]))
            logger.error("Did you forget -a/--alone option?")
            return RinexModInputArgsError
    else:
        rinexinput_use = rinexinput

    if rinexinput_use[0].endswith("RINEX VERSION / TYPE"):
        logger.error(
            "The input file is not a file list but a RINEX: %s", str(rinexinput[0])
        )
        logger.error("Did you forget -a/--alone option?")
        return RinexModInputArgsError

    # sort the RINEX list
    if sort:
        rinexinput_use.sort()

    ### load the sitelogs/GAMIT-files as a **list of MetaData objects**
    # from sitelogs
    if sitelog:
        sitelogs_list_use = metadata_input_manage(sitelog, force_sitelog)
    # from GAMIT files
    elif station_info and lfile_apriori:
        sitelogs_list_use = gamit2metadata_objs(
            station_info, lfile_apriori, force_fake_coords=force_fake_coords
        )
    else:
        sitelogs_list_use = None

    ### Looping in file list ###
    return_lists = dict()
    ####### Iterate over each RINEX
    rinexmod_kwargs_list = []
    for rnx in rinexinput_use:
        rnxmod_kwargs = {
            "rinexfile": rnx,
            "outputfolder": outputfolder,
            "sitelog": sitelogs_list_use,
            "modif_kw": modif_kw,
            "marker": marker,
            "country": country,
            "longname": longname,
            "force_rnx_load": force_rnx_load,
            "force_sitelog": force_sitelog,
            "ignore": ignore,
            "ninecharfile": ninecharfile,
            "no_hatanaka": no_hatanaka,
            "compression": compression,
            "relative": relative,
            "verbose": verbose,
            "return_lists": return_lists,
            "full_history": full_history,
            "tolerant_file_period": tolerant_file_period,
            "station_info": station_info,
            "lfile_apriori": lfile_apriori,
            "force_fake_coords": force_fake_coords,
            "remove": remove
        }

        rinexmod_kwargs_list.append(rnxmod_kwargs)

    global rinexmod_mp_wrapper
    def rinexmod_mp_wrapper(rnxmod_kwargs_inp):
        try:
            return_lists_out = rinexmod(**rnxmod_kwargs_inp)
            return return_lists_out
        except Exception as e:
            if debug:  ### set as True for debug mode
                raise e
            else:
                logger.error(
                    "%s raised, RINEX is skiped: %s. Use -d/--debug option for more details",
                    type(e).__name__,
                    rnxmod_kwargs_inp["rinexfile"],
                )

    # number of parallel processing
    if multi_process > 1:
        logger.info("multiprocessing: %d cores used", multi_process)
    pool = mp.Pool(processes=multi_process)
    results_raw = [
        pool.apply_async(rinexmod_mp_wrapper, args=(x,)) for x in rinexmod_kwargs_list
    ]
    results = [e.get() for e in results_raw]

    for return_lists_mono in results:
        try:
            _return_lists_maker(return_lists_mono, return_lists)
        except ReturnListError:
            logger.warning(
                "one file has been skipped because of an odd individual return list"
            )
            continue

    #########################################
    logger.handlers.clear()

    if write:
        _return_lists_write(return_lists, logfolder, now)

    return return_lists


##### Class for --modif_kw
class ParseKwargs(argparse.Action):
    # source:
    # https://sumit-ghosh.com/posts/parsing-dictionary-key-value-pairs-kwargs-argparse-python/
    def __call__(self, parser, namespace, values, option_string=None):
        setattr(namespace, self.dest, dict())
        icmt = 0
        for value in values:
            try:
                key, value = value.split("=")

                if key == "comment":
                    getattr(namespace, self.dest)[key + "_" + str(icmt)] = value
                    icmt += 1
                else:
                    getattr(namespace, self.dest)[key] = value

            except Exception as e:

                def _print_kw_tips(values_inp):
                    logger.critical("********************************************")
                    logger.critical("TIP1: be sure you have respected the syntax:")
                    logger.critical("      -k keyword1='value' keyword2='value'  ")
                    logger.critical("********************************************")
                    logger.critical(values_inp)
                    return None

                _print_kw_tips(values)
                raise e


# *****************************************************************************<|MERGE_RESOLUTION|>--- conflicted
+++ resolved
@@ -962,19 +962,15 @@
     # Indeed, the GAMIT files might have been read outside this function
     # (most likely actually). The already read GAMIT files are then stored
     # in the 'sitelog' variable as a list of MetaData objects
-<<<<<<< HEAD
 
     if (station_info and not lfile_apriori) or (not station_info and lfile_apriori):
         logger.critical("station_info and lfile_apriori must be provided together")
         raise RinexModInputArgsError
 
-=======
-    
     if not sitelog and (not station_info or not lfile_apriori):
         logger.warning("No sitelog nor station.info+lfile provided. Per default rec.'s header will remain & no new"
                        "metdata will be written!")
     
->>>>>>> 0bd90429
     if (station_info and lfile_apriori) and not sitelog:
         metadata_obj_list = gamit2metadata_objs(
             station_info, lfile_apriori, force_fake_coords=force_fake_coords
