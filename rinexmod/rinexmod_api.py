--- conflicted
+++ resolved
@@ -553,7 +553,7 @@
 
     Raise a RinexModInputArgsError Exception if not
     """
-<<<<<<< HEAD
+
     acceptable_keywords = ['station',
                            'marker_name',
                            'marker_number',
@@ -580,36 +580,6 @@
                             ### comment is a regex, bc several comments are possible
                             # suffix _N is added by ParseKwargs
                             # but comment without suffix must remain possible (for API mode)
-
-=======
-    acceptable_keywords = [
-        "station",
-        "marker_name",
-        "marker_number",
-        "receiver_serial",
-        "receiver_type",
-        "receiver_fw",
-        "antenna_serial",
-        "antenna_type",
-        "antenna_X_pos",
-        "antenna_Y_pos",
-        "antenna_Z_pos",
-        "antenna_H_delta",
-        "antenna_E_delta",
-        "antenna_N_delta",
-        "operator",
-        "agency",
-        "sat_system",
-        "observables",
-        "interval",
-        "filename_data_freq",
-        "filename_file_period",
-        "filename_data_source",
-        "comment_[0-9]+",
-    ]
-    ### comment is a regex, bc several comments are possible
-    # suffix _N is added by ParseKwargs
->>>>>>> 16b842d9
 
     for kw in modif_kw:
         if not any([re.match(akw, kw) for akw in acceptable_keywords]):
