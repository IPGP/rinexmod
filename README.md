#  rinexmod

rinexmod is a tool to batch modify the headers of GNSS data files in RINEX format, as well as to rename them correctly.  
It supports Hatakana-compressed and non-compressed files, RINEX versions 2 and 3, as well as short and long naming conventions.  
It is developed in python3, and can be run from the command line or directly in API mode by calling a python function.  
The required input metadata can come from a sitelogs file, or be manually entered as arguments to the command line or the called function.  
It is available under the GNU license on the following GitHub repository: https://github.com/IPGP/rinexmod  

v1 - 2022-02-07 Félix Léger  - leger@ipgp.fr
v2 - 2023-05-15 Pierre Sakic - sakic@ipgp.fr

Last version: v2.2 - 2024-01-12

<<<<<<< HEAD
This project is composed of 3 scripts:
=======
## Tools overview

This project is composed of 3 programs:
>>>>>>> 514ee14a

* `rinexmod.py` takes a list of RINEX Hanakata compressed files (.d.Z or .d.gz or .rnx.gz),
loops the rinex files list to modify the file's headers. It then write them back to Hanakata
compressed format in an output folder. It also permits to rename the files, changing
the four first characters of the file name with another station code. It can write
those files with the long name naming convention with the --longname option.

* `get_m3g_sitelogs.py` will get the last version of site logs from the M3G repository and write them in an observatory-dependent subfolder.

* `crzmeta.py` will extract RINEX file's header information and prompt the result. This permits to quickly access the header information without uncompressing the file manually. It's a teqc-free equivalent of teqc +meta.

## Installation

### Assisted installation 
The tool is in Python 3, you must have it installed on your machine.

You can use `pip` to install the last GitHub-hosted version with the following command:  
```pip install git+https://github.com/IPGP/rinexmod```

### Required external modules

*NB*: Following the assisted installation procedure above, the required external modules will be automatically installed.

You need Python Hatanaka library from Martin Valgur (https://github.com/valgur/hatanaka):  
 `pip install hatanaka`
 
You need pycountry to associate country names with their ISO abbreviations (but it is facultative):  
`pip install pycountry`

You need matplotlib for plotting samples intervals with crzmeta:  
`pip install matplotlib`

You need colorlog to get the pretty colored log outputs:  
`pip install colorlog`

## rinexmod in command lines interface

### rinexmod.py

This is the main frontend function. It takes a list of RINEX Hanakata compressed files (.d.Z or .d.gz or .rnx.gz),
loop the RINEX files list to modifiy the file's header. It then write them back to Hanakata
compressed format in an output folder. It permits also to rename the files changing
the four first characters of the file name with another site code. It can write
those files with the long name naming convention with the --longname option.

Two ways of passing parameters to modifiy headers are possible: `sitelog` and `modification_kw`.


* `--sitelog`  : you pass sitelogs file. The argument must be a sitelog path or the path of a folder
               containing sitelogs. You then have to pass a list of files and the script will
               assign sitelogs to correspondig files, based on the file's name.
               The script will take the start and end time of each proceeded file
               and use them to extract from the sitelog the station instrumentation
               of the corresponding period and fill file's header with following infos:  
                       Four Character ID
                       X coordinate (m)
                       Y coordinate (m)
                       Z coordinate (m)
                       Receiver Type
                       Serial Number
                       Firmware Version
                       Satellite System (will translate this info to one-letter code, see RinexFile.set_observable_type())
                       Antenna Type
                       Serial Number
                       Marker->ARP Up Ecc. (m)
                       Marker->ARP East Ecc(m)
                       Marker->ARP North Ecc(m)
                       On-Site Agency Preferred Abbreviation
                       Responsible Agency Preferred Abbreviation

* `--modification_kw` : you pass as argument the field(s) that you want to modifiy and its value.
                      Acceptable_keywords are : marker_name, marker_number,
                      station (legacy alias for marker_name),
                      receiver_serial, receiver_type, receiver_fw,
                      antenna_serial, antenna_type, antenna_X_pos,
                      antenna_Y_pos, antenna_Z_pos, antenna_H_delta,
                      antenna_E_delta, antenna_N_delta, operator, agency,
                      observables, interval, filename_file_period (01H,
                      01D...), filename_data_freq (30S, 01S...).

You can not provide both `--modification_kw` and `--sitelog` options.

rinexmod will add two comment lines, one indicating the source of the modification
(sitelog or arguments) and the other the timestamp of the modification.


### Synopsis
```
usage: rinexmod.py [-h] [-s SITELOG] [-k [MODIF_KW ...]] [-m MARKER]
                   [-n NINECHARFILE] [-r RELATIVE] [-c COMPRESSION] [-l] [-fs]
                   [-fr] [-i] [-a] [-o OUTPUT_LOGS] [-w] [-v] [-t] [-u] [-tol]
                   [-mp MULTI_PROCESS]
                   rinexinput outputfolder

This program takes RINEX files (v2 or v3, compressed or not), rename them and
modifiy their headers, and write them back to a destination directory

positional arguments:
  rinexinput            Input list file of the RINEX paths to process (generated
                        with a find or ls command for instance) OR a single RINEX
                        file's path (see -a/--alone for a single input file)
  outputfolder          Output folder for modified RINEX files

options:
  -h, --help            show this help message and exit
  -s SITELOG, --sitelog SITELOG
                        Get the RINEX header values from file's site's sitelog.
                        Provide a single sitelog path or a folder contaning
                        sitelogs.
  -k [MODIF_KW ...], --modif_kw [MODIF_KW ...]
                        Modification keywords for RINEX's header fields and/or
                        filename. Will override the information from the sitelog.
                        Format : keyword_1='value' keyword2='value'. Acceptable
                        keywords: comment, marker_name, marker_number, station
                        (legacy alias for marker_name), receiver_serial,
                        receiver_type, receiver_fw, antenna_serial, antenna_type,
                        antenna_X_pos, antenna_Y_pos, antenna_Z_pos,
                        antenna_H_delta, antenna_E_delta, antenna_N_delta,
                        operator, agency, observables, interval,
                        filename_file_period (01H, 01D...), filename_data_freq
                        (30S, 01S...), filename_data_source (R, S, U)
  -m MARKER, --marker MARKER
                        A four or nine character site code that will be used to
                        rename input files. (apply also to the header's MARKER
                        NAME, but a custom -k marker_name='XXXX' overrides it)
  -n NINECHARFILE, --ninecharfile NINECHARFILE
                        Path of a file that contains 9-char. site names (e.g. from
                        the M3G database)
  -r RELATIVE, --relative RELATIVE
                        Reconstruct files relative subfolders. You have to
                        indicate the common parent folder, that will be replaced
                        with the output folder
  -c COMPRESSION, --compression COMPRESSION
                        Set file's compression (acceptables values : 'gz'
                        (recommended to fit IGS standards), 'Z', 'none')
  -l, --longname        Rename file using long name RINEX convention (force gzip
                        compression).
  -fs, --force_sitelog  Force sitelog-based header values when RINEX's header and
                        sitelog site name do not correspond
  -fr, --force_rnx_load
                        Force the loading of the input RINEX. Useful if its name
                        is not standard
  -i, --ignore          Ignore firmware changes between instrumentation periods
                        when getting header values info from sitelogs
  -a, --alone           INPUT is a single/alone RINEX file (and not a list file of
                        RINEX paths)
  -o OUTPUT_LOGS, --output_logs OUTPUT_LOGS
                        Folder where to write output logs. If not provided, logs
                        will be written to OUTPUTFOLDER
  -w, --write           Write (RINEX version, sample rate, file period) dependant
                        output lists
  -v, --verbose         Print file's metadata before and after modifications.
  -t, --sort            Sort the input RINEX list.
  -u, --full_history    Add the full history of the station in the RINEX's 'header
                        as comment.
  -tol, --tolerant_file_period
                        the RINEX file period is tolerant and stick to the actual
                        data content, but then can be odd (e.g. 07H, 14H...). A
                        strict file period is applied per default (01H or 01D),
                        being compatible with the IGS conventions
  -mp MULTI_PROCESS, --multi_process MULTI_PROCESS
                        number of parallel multiprocesing (default: 1, no
                        parallelization)
```

### Exemples


`./rinexmod.py RINEXLIST OUTPUTFOLDER (-k antenna_type='ANT TYPE' antenna_X_pos=9999 agency=AGN) (-m AGAL) (-r ./ROOTFOLDER/) (-f) (-v)`
`./rinexmod.py (-a) RINEXFILE OUTPUTFOLDER (-s ./sitelogsfolder/stationsitelog.log) (-i) (-w) (-o ./LOGFOLDER) (-v)`

## rinexmod in API mode

RinexMod can be launched directly as a Python function:

```
import rinexmod_api as rma

rma.rinexmod(rinexfile, outputfolder, sitelog=None, modif_kw=dict(), marker='',
             longname=False, force_rnx_load=False, force_sitelog=False,
             ignore=False, ninecharfile=None, compression=None, relative='', 
             verbose=True, full_history=False, return_lists=None):

    Parameters
    ----------
    rinexfile : str
        Input RINEX file to process.
    outputfolder : str
        Folder where to write the modified RINEX files.
    sitelog : str, list of str, SiteLog object, list of SiteLog objects, optional
        Get the RINEX header values from a sitelog.
        Possible inputs are 
        * list of string (sitelog file paths),
        * single string (single sitelog file path or directory containing the sitelogs),
        * list of SiteLog object
        * single SiteLog object
        The function will search for the latest and right sitelog
        corresponding to the site.
        One can force a single sitelog with force_sitelog.
        The default is None.
    modif_kw : dict, optional
        Modification keywords for RINEX's header fields and/or filename.
        Will override the information from the sitelog.
        Acceptable keywords for the header fields:
        * marker_name
        * marker_number
        * station (legacy alias for marker_name)
        * receiver_serial
        * receiver_type
        * receiver_fw 
        * antenna_serial
        * antenna_type,
        * antenna_X_pos
        * antenna_Y_pos
        * antenna_Z_pos
        * antenna_H_delta, 
        * antenna_E_delta
        * antenna_N_delta,
        * operator
        * agency
        * observables
        * interval
        Acceptable keywords for the header fields:
        * filename_file_period (01H, 01D...), 
        * filename_data_freq (30S, 01S...)
        The default is dict().
    marker : str, optional
        A four or nine character site code that will be used to rename
        input files.
        Apply also to the header's MARKER NAME, 
        but a custom modification kewyord marker_name='XXXX' overrides it 
        (modif_kw argument below)
        The default is ''.
    longname : bool, optional
        Rename file using long name RINEX convention (force gzip compression).
        The default is False.
    force_rnx_load : bool, optional
        Force the loading of the input RINEX. Useful if its name is not standard.
        The default is False.
    force_sitelog : bool, optional
        Force sitelog-based header values when RINEX's header
        and sitelog site name do not correspond. The default is False.
    ignore : bool, optional
        Ignore firmware changes between instrumentation periods 
        when getting header values info from sitelogs. The default is False.
    ninecharfile : str, optional
        Path of a file that contains 9-char. site names from the M3G database.
        The default is None.
    compression : str, optional
        Set RINEX compression 
        acceptables values : gz (recommended to fit IGS standards), 'Z', None. 
        The default is None.
    relative : str, optional
        Reconstruct files relative subfolders. 
        You have to indicate the common parent folder, 
        that will be replaced with the output folder. The default is ''.
    verbose : bool, optional
        set the level of verbosity 
        (False for the INFO level, True for the DEBUG level).
        The default is True.
    full_history : bool, optional
        Add the full history of the station in 
        the RINEX's header as comment.
    return_lists : dict, optional
        Specific option for file distribution through a GLASS node.
        Store the rinexmoded RINEXs in a dictionary
        to activates it, give a dict as input (an empty one - dict() works)
        The default is None.

    Raises
    ------
    RinexModInputArgsError
        Something is wrong with the input arguments.
    RinexFileError
        Something is wrong with the input RINEX File.

    Returns
    -------
    outputfile : str
        the path of the rinexmoded RINEX    

    OR

    return_lists : dict
        a dictionary of rinexmoded RINEXs for GLASS distribution.
```
## Other command line functions

### crzmeta.py

Extract metadata from crz file.

With -p option, will plot the file's samples intervals
```
EXAMPLE:
./crzmeta.py  RINEXFILE (-p)
```

### get_m3g_sitelogs.py

This script will get last version of sitelogs from M3G repository and write them
in an observatory dependent subfolder set in 'observatories'.
The -d --delete option will delete old version as to get only last version even
in a name changing case.

```
USE :

* OUTPUTFOLDER : Folder where to write the downloaded sitelogs.

OPTION :

* -d : delete : Delete old sitelogs in storage folder. This permits to have only the last version, as version changing sitelogs changes of name.

EXAMPLE:

	./get_m3g_sitelogs.py OUTPUTFOLDER (-d)
```

## rinexmod error messages

Rinexmod will prompt errors when arguments are wrong. Appart from this, it will prompt and save to file errors and waring
occuring on specific files from the rinex list. Here are the error codes :

`01 - The specified file does not exists`

That means that the input file containing list of rinex files is wrong and references a file that is not present. It can also mean that the file has been deleteted between the list generation and the script launch, but this case should be quite rare.

`02 - Not an observation Rinex file`

The file name does not correspond to the classic pattern (it doesn't match the regular expression for new and old convention namming model ). Most of time, it's because it is not a d rinex file (for example, navigation file).

`03 - Invalid  or empty Zip file`

The Zip file is corrupted or empty

`04 - Invalid Compressed Rinex file`

The CRX Hatanaka file is corrupted.

`05 - Less than two epochs in the file, reject`

Not enought data in the file to extract a sample rate, and data not relevant because insuficient. Reject the file.

`30 - Input and output folders are the same !`

The file will not be proceeded as rinexmod does not modify files inplace. Check your outputfolder.

`31 - The subfolder can not be reconstructed for file`

The script tries to find the 'reconstruct' subfolder in the file's path to replace it with outputfolder, and does not find it.

`32 - Station's country not retrevied, will not be properly renamed`

When using --name option, that will rename file with rinex long name convention, it needs to retrieve the file's country.
It tries to do so using an externa file of list of 9 char ids. the concerned rinex file's station seems to be absent
from this station list file.

`33 - File\'s station does not correspond to provided sitelog - use -f option to force`

The station name retrieved from the provided sitelog does not correspond to the station's name retrieved from
the file's headers. Do not process.

`34 - File's station does not correspond to provided sitelog, processing anyway`

The station name retrieved from the provided sitelog does not correspond to the station's name retrieved from
the file's headers. As the --force option was provided, the file has been processed.

`35 - No instrumentation corresponding to the data period on the sitelog`

There is no continuous instrumentation period in the sitelog taht corresponds to the rinex file's dates. We can thus not fill the header.

`36 - Instrumentation cames from merged periods of sitelog with different firmwares, processing anyway`

We provided the --ignore option, so the consecutive periods of instrumentation for witch only the firmave version of the receiver has changed have been merged. We used this period to fill this file's header.<|MERGE_RESOLUTION|>--- conflicted
+++ resolved
@@ -11,13 +11,9 @@
 
 Last version: v2.2 - 2024-01-12
 
-<<<<<<< HEAD
-This project is composed of 3 scripts:
-=======
 ## Tools overview
 
 This project is composed of 3 programs:
->>>>>>> 514ee14a
 
 * `rinexmod.py` takes a list of RINEX Hanakata compressed files (.d.Z or .d.gz or .rnx.gz),
 loops the rinex files list to modify the file's headers. It then write them back to Hanakata
