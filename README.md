#  rinexmod

<<<<<<< HEAD
Tool to batch modify headers of RINEX Hatakana compressed files from command line arguments or from a sitelog and optionnaly batch rename them.

2021-02-07 Félix Léger - leger@ipgpr
=======
rinexmod is a tool to batch modify the headers of GNSS data files in RINEX format, as well as to rename them correctly.  
It supports Hatakana-compressed and non-compressed files, RINEX versions 2 and 3, as well as short and long naming conventions.  
It is developed in python3, and can be run from the command line or directly in API mode by calling a python function.  
The required input metadata can come from a sitelogs file, or be manually entered as arguments to the command line or the called function.  
It is available under the GNU license on the following GitHub repository: https://github.com/IPGP/rinexmod  

v1 - 2021-02-07 Félix Léger  - leger@ipgp.fr  
v2 - 2022-04-XX Pierre Sakic - sakic@ipgp.fr
>>>>>>> 8c78891a

# Project Overview

This project is composed of 4 scripts.

* rinexmod.py takes a list of RINEX Hanakata compressed files (.d.Z or .d.gz or .rnx.gz),
loop the rinex files list to modifiy the file's header. It then write them back to Hanakata
compressed format in an output folder. It permits also to rename the files changing
the four first characters of the file name with another station code. It can write
those files with the long name naming convention with the --longname option.

* get_m3g_sitelogs.py will get last version of sitelogs from M3G repository and write them in an observatory dependent subfolder.

* crzmeta.py will extract rinex file's header information and prompt the result. This permits to access quickly the header informations without uncompressing manually the file. It's a teqc-free equivalent of teqc +meta.

# rinexmod.py

Two ways of passing parameters to modifiy headers are possible:

* --modification_kw : you pass as argument the field(s) that you want to modifiy and its value.
                      Acceptable_keywords are : station, receiver_serial, receiver_type, receiver_fw,
                      antenna_serial, antenna_type, antenna_X_pos, antenna_Y_pos, antenna_Z_pos,
                      antenna_X_delta, antenna_Y_delta, antenna_Z_delta,
                      operator, agency, observables.

* --sitelog  : you pass sitelogs file. The argument must be a sitelog path or the path of a folder
               containing sitelogs. You then have to pass a list of files and the script will
               assign sitelogs to correspondig files, based on the file's name.
               The script will take the start and end time of each proceeded file
               and use them to extract from the sitelog the station instrumentation
               of the corresponding period and fill file's header with following infos :
                       Four Character ID
                       X coordinate (m)
                       Y coordinate (m)
                       Z coordinate (m)
                       Receiver Type
                       Serial Number
                       Firmware Version
                       Satellite System (will translate this info to one-letter code, see RinexFile.set_observable_type())
                       Antenna Type
                       Serial Number
                       Marker->ARP Up Ecc. (m)
                       Marker->ARP East Ecc(m)
                       Marker->ARP North Ecc(m)
                       On-Site Agency Preferred Abbreviation
                       Responsible Agency Preferred Abbreviation

You can not provide both --modification_kw and --sitelog options.

The script will add two comment lines, one indicating the source of the modifiaction
(sitelog or arguments) and the other the timestamp of the modification.

USE :

RINEXLIST : Rinex list file
OUTPUTFOLDER : Folder where to write the modified files. This is a compulsory
argument, you can not modify files inplace.

OPTIONS :

* -k : --modification_kw :    Header fields that you want to modify.
* -s : --sitelog :            Sitelog file in witch rinexmod will find file's period's
                            instrumentation informations, or folder containing sitelogs.
                            The sitelogs must be valid as the script does not check it.
* -f : --force :              Force appliance of sitelog based header arguments when
                            station name within file does not correspond to sitelog.
* -i : --ignore :             Ignore firmware changes between instrumentation periods
                            when getting headers args info from sitelogs.
* -m : --marker :             A four characater station code that will be used to rename
                            input files.
* -n : --ninecharfile :       path a of a list file containing 9-char. site names from
                            the M3G database generated with get_m3g_stations.
                            This will be used for longname file's renaming.
* -l : --longname             Rename file using long name rinex convention.
                            Not mandatory, but nessessary to get the country code to rename
                            files to long name standard. If not provided the country code will be XXX.
* -a : --alone :               Option to provide if you want to run this script on a alone
                            rinex file and not on a list of files.
* -c : --compression :        Set file's compression (acceptables values : 'gz' (recommended
                            to fit IGS standards), 'Z'. Default value will retrieve
                            the actual compression of the input file.
* -r : --reconstruct :        Reconstruct files subdirectory. You have to indicate the
                            part of the path that is common to all files in the list and
                            that will be replaced with output folder.
* -o : --output_logs :        Folder where to write output log. If not provided, logs
                            will be written to OUTPUTFOLDER.
* -w : --write :              Write (rinex version, sample rate, file period, observatory)
                            dependant output lists to log folder.
* -v : --verbose:             Will prompt file's metadata before and after modifications.

EXAMPLES:

 ./rinexmod.py RINEXLIST OUTPUTFOLDER (-k antenna_type='ANT TYPE' antenna_X_pos=9999 agency=AGN) (-m AGAL) (-r ./ROOTFOLDER/) (-f) (-v)
 ./rinexmod.py (-a) RINEXFILE OUTPUTFOLDER (-s ./sitelogsfolder/stationsitelog.log) (-i) (-w) (-o ./LOGFOLDER) (-v)


# get_m3g_sitelogs.py

This script will get last version of sitelogs from M3G repository and write them
in an observatory dependent subfolder set in 'observatories'.
The -d --delete option will delete old version as to get only last version even
in a name changing case.

USE :

* OUTPUTFOLDER : Folder where to write the downloaded sitelogs.

OPTION :

* -d : delete : Delete old sitelogs in storage folder. This permits to have only the last version, as version changing sitelogs changes of name.

EXAMPLE:

	./get_m3g_sitelogs.py OUTPUTFOLDER (-d)


# crzmeta.py

Extract metadata from crz file.

With -p option, will plot the file's samples intervals

EXAMPLE:
./crzmeta.py  RINEXFILE (-p)

# Requirements

The tool is in Python 3, you must have it installed on your machine.

You need Python Hatanaka library from Martin Valgur:

 pip install hatanaka

You need matplotlib for plotting samples intervals with crzmeta

 pip install matplotlib

# rinexmod error messages

Rinexmod will prompt errors when arguments are wrong. Appart from this, it will prompt and save to file errors and waring
occuring on specific files from the rinex list. Here are the error codes :


01 - The specified file does not exists

That means that the input file containing list of rinex files is wrong and references a file that is not present. It can also mean that the file has been deleteted between the list generation and the script launch, but this case should be quite rare.

02 - Not an observation Rinex file

The file name does not correspond to the classic pattern (it doesn't match the regular expression for new and old convention namming model ). Most of time, it's because it is not a d rinex file (for example, navigation file).

03 - Invalid  or empty Zip file

The Zip file is corrupted or empty

04 - Invalid Compressed Rinex file

The CRX Hatanaka file is corrupted.

05 - Less than two epochs in the file, reject

Not enought data in the file to extract a sample rate, and data not relevant because insuficient. Reject the file.

30 - Input and output folders are the same !

The file will not be proceeded as rinexmod does not modify files inplace. Check your outputfolder.

31 - The subfolder can not be reconstructed for file

The script tries to find the 'reconstruct' subfolder in the file's path to replace it with outputfolder, and does not find it.

32 - Station's country not retrevied, will not be properly renamed

When using --name option, that will rename file with rinex long name convention, it needs to retrieve the file's country.
It tries to do so using an externa file of list of 9 char ids. the concerned rinex file's station seems to be absent
from this station list file.

33 - File\'s station does not correspond to provided sitelog - use -f option to force

The station name retrieved from the provided sitelog does not correspond to the station's name retrieved from
the file's headers. Do not process.

34 - File's station does not correspond to provided sitelog, processing anyway

The station name retrieved from the provided sitelog does not correspond to the station's name retrieved from
the file's headers. As the --force option was provided, the file has been processed.

35 - No instrumentation corresponding to the data period on the sitelog

There is no continuous instrumentation period in the sitelog taht corresponds to the rinex file's dates. We can thus not fill the header.

36 - Instrumentation cames from merged periods of sitelog with different firmwares, processing anyway

We provided the --ignore option, so the consecutive periods of instrumentation for witch only the firmave version of the receiver has changed have been merged. We used this period to fill this file's header.<|MERGE_RESOLUTION|>--- conflicted
+++ resolved
@@ -1,10 +1,5 @@
 #  rinexmod
 
-<<<<<<< HEAD
-Tool to batch modify headers of RINEX Hatakana compressed files from command line arguments or from a sitelog and optionnaly batch rename them.
-
-2021-02-07 Félix Léger - leger@ipgpr
-=======
 rinexmod is a tool to batch modify the headers of GNSS data files in RINEX format, as well as to rename them correctly.  
 It supports Hatakana-compressed and non-compressed files, RINEX versions 2 and 3, as well as short and long naming conventions.  
 It is developed in python3, and can be run from the command line or directly in API mode by calling a python function.  
@@ -13,7 +8,6 @@
 
 v1 - 2021-02-07 Félix Léger  - leger@ipgp.fr  
 v2 - 2022-04-XX Pierre Sakic - sakic@ipgp.fr
->>>>>>> 8c78891a
 
 # Project Overview
 
