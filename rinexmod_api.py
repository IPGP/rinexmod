--- conflicted
+++ resolved
@@ -908,25 +908,16 @@
         try:
             return_lists_out = rinexmod(**rnxmod_kwargs_inp)
         except Exception as e:
-<<<<<<< HEAD
             if True: ### set as True for debug mode
                 raise e
             else:
                 logger.error("%s raised, RINEX is skiped: %s",type(e).__name__,rnx)
             continue
-=======
-            raise e
-            logger.error("%s raised, RINEX is skiped: %s",type(e).__name__,rnx)
-        return return_lists_out 
-
+            
     nbproc = 4 # number of parallel processing
     Pool = mp.Pool(processes=nbproc)
     Results2_raw  = [Pool.apply_async(rinexmod_mp_wrapper, args=x) for x in rinexmod_kwargs_list]
     Results2      = [e.get() for e in Results2]
->>>>>>> 07ff93c1
-        
-
-
 
     #########################################
     logger.handlers.clear()
